/*
 * Copyright (C) 2008 The Android Open Source Project
 *
 * Licensed under the Apache License, Version 2.0 (the "License");
 * you may not use this file except in compliance with the License.
 * You may obtain a copy of the License at
 *
 *      http://www.apache.org/licenses/LICENSE-2.0
 *
 * Unless required by applicable law or agreed to in writing, software
 * distributed under the License is distributed on an "AS IS" BASIS,
 * WITHOUT WARRANTIES OR CONDITIONS OF ANY KIND, either express or implied.
 * See the License for the specific language governing permissions and
 * limitations under the License.
 */

package com.android.launcher3;

import android.Manifest;
import android.animation.Animator;
import android.animation.AnimatorListenerAdapter;
import android.animation.AnimatorSet;
import android.animation.ObjectAnimator;
import android.animation.ValueAnimator;
import android.annotation.SuppressLint;
import android.annotation.TargetApi;
import android.app.ActivityOptions;
import android.app.AlertDialog;
import android.app.SearchManager;
import android.appwidget.AppWidgetHostView;
import android.appwidget.AppWidgetManager;
import android.content.ActivityNotFoundException;
import android.content.BroadcastReceiver;
import android.content.ComponentCallbacks2;
import android.content.ComponentName;
import android.content.Context;
import android.content.ContextWrapper;
import android.content.DialogInterface;
import android.content.Intent;
import android.content.IntentFilter;
import android.content.IntentSender;
import android.content.SharedPreferences;
import android.content.SharedPreferences.OnSharedPreferenceChangeListener;
import android.content.pm.ActivityInfo;
import android.content.pm.PackageManager;
import android.database.sqlite.SQLiteDatabase;
import android.graphics.Point;
import android.graphics.Rect;
import android.graphics.drawable.Drawable;
import android.os.AsyncTask;
import android.os.Build;
import android.os.Bundle;
import android.os.Handler;
import android.os.Process;
import android.os.StrictMode;
import android.os.SystemClock;
import android.os.Trace;
import android.os.UserHandle;
import android.support.annotation.Nullable;
import android.text.Selection;
import android.text.SpannableStringBuilder;
import android.text.TextUtils;
import android.text.method.TextKeyListener;
import android.util.Log;
import android.view.Display;
import android.view.HapticFeedbackConstants;
import android.view.KeyEvent;
import android.view.KeyboardShortcutGroup;
import android.view.KeyboardShortcutInfo;
import android.view.LayoutInflater;
import android.view.Menu;
import android.view.MotionEvent;
import android.view.View;
import android.view.View.OnLongClickListener;
import android.view.ViewGroup;
import android.view.ViewTreeObserver;
import android.view.WindowManager;
import android.view.accessibility.AccessibilityEvent;
import android.view.accessibility.AccessibilityManager;
import android.view.animation.OvershootInterpolator;
import android.view.inputmethod.InputMethodManager;
import android.widget.TextView;
import android.widget.Toast;

import com.android.launcher3.DropTarget.DragObject;
import com.android.launcher3.LauncherSettings.Favorites;
import com.android.launcher3.Workspace.ItemOperator;
import com.android.launcher3.accessibility.LauncherAccessibilityDelegate;
import com.android.launcher3.allapps.AllAppsContainerView;
import com.android.launcher3.allapps.AllAppsTransitionController;
import com.android.launcher3.anim.AnimationLayerSet;
import com.android.launcher3.compat.AppWidgetManagerCompat;
import com.android.launcher3.compat.LauncherAppsCompat;
import com.android.launcher3.compat.LauncherAppsCompatVO;
import com.android.launcher3.config.FeatureFlags;
import com.android.launcher3.dragndrop.DragController;
import com.android.launcher3.dragndrop.DragLayer;
import com.android.launcher3.dragndrop.DragOptions;
import com.android.launcher3.dragndrop.DragView;
import com.android.launcher3.dragndrop.PinItemDragListener;
import com.android.launcher3.dynamicui.ExtractedColors;
import com.android.launcher3.dynamicui.WallpaperColorInfo;
import com.android.launcher3.folder.Folder;
import com.android.launcher3.folder.FolderIcon;
import com.android.launcher3.keyboard.CustomActionsPopup;
import com.android.launcher3.keyboard.ViewGroupFocusHelper;
import com.android.launcher3.logging.FileLog;
import com.android.launcher3.logging.UserEventDispatcher;
import com.android.launcher3.model.ModelWriter;
import com.android.launcher3.model.PackageItemInfo;
import com.android.launcher3.model.WidgetItem;
import com.android.launcher3.notification.NotificationListener;
import com.android.launcher3.pageindicators.PageIndicator;
import com.android.launcher3.popup.PopupContainerWithArrow;
import com.android.launcher3.popup.PopupDataProvider;
import com.android.launcher3.shortcuts.DeepShortcutManager;
import com.android.launcher3.shortcuts.ShortcutKey;
import com.android.launcher3.userevent.nano.LauncherLogProto;
import com.android.launcher3.userevent.nano.LauncherLogProto.Action;
import com.android.launcher3.userevent.nano.LauncherLogProto.ContainerType;
import com.android.launcher3.userevent.nano.LauncherLogProto.ControlType;
import com.android.launcher3.util.ActivityResultInfo;
import com.android.launcher3.util.ComponentKey;
import com.android.launcher3.util.ItemInfoMatcher;
import com.android.launcher3.util.MultiHashMap;
import com.android.launcher3.util.PackageManagerHelper;
import com.android.launcher3.util.PackageUserKey;
import com.android.launcher3.util.PendingRequestArgs;
import com.android.launcher3.util.TestingUtils;
import com.android.launcher3.util.Themes;
import com.android.launcher3.util.Thunk;
import com.android.launcher3.util.ViewOnDrawExecutor;
import com.android.launcher3.widget.PendingAddShortcutInfo;
import com.android.launcher3.widget.PendingAddWidgetInfo;
import com.android.launcher3.widget.WidgetAddFlowHandler;
import com.android.launcher3.widget.WidgetHostViewLoader;
import com.android.launcher3.widget.WidgetsContainerView;

import java.io.FileDescriptor;
import java.io.PrintWriter;
import java.util.ArrayList;
import java.util.Collection;
import java.util.HashMap;
import java.util.HashSet;
import java.util.List;
import java.util.Set;

/**
 * Default launcher application.
 */
public class Launcher extends BaseActivity
        implements LauncherExterns, View.OnClickListener, OnLongClickListener,
                   LauncherModel.Callbacks, View.OnTouchListener, LauncherProviderChangeListener,
                   AccessibilityManager.AccessibilityStateChangeListener,
                   WallpaperColorInfo.OnThemeChangeListener {
    public static final String TAG = "Launcher";
    static final boolean LOGD = false;

    static final boolean DEBUG_WIDGETS = false;
    static final boolean DEBUG_STRICT_MODE = false;
    static final boolean DEBUG_RESUME_TIME = false;

    private static final int REQUEST_CREATE_SHORTCUT = 1;
    private static final int REQUEST_CREATE_APPWIDGET = 5;

    private static final int REQUEST_PICK_APPWIDGET = 9;
    private static final int REQUEST_PICK_WALLPAPER = 10;

    private static final int REQUEST_BIND_APPWIDGET = 11;
    private static final int REQUEST_BIND_PENDING_APPWIDGET = 12;
    private static final int REQUEST_RECONFIGURE_APPWIDGET = 13;

    private static final int REQUEST_PERMISSION_CALL_PHONE = 14;

    private static final float BOUNCE_ANIMATION_TENSION = 1.3f;

    /**
     * IntentStarter uses request codes starting with this. This must be greater than all activity
     * request codes used internally.
     */
    protected static final int REQUEST_LAST = 100;

    private static final int SOFT_INPUT_MODE_DEFAULT =
            WindowManager.LayoutParams.SOFT_INPUT_ADJUST_PAN;
    private static final int SOFT_INPUT_MODE_ALL_APPS =
            WindowManager.LayoutParams.SOFT_INPUT_ADJUST_RESIZE;

    // The Intent extra that defines whether to ignore the launch animation
    static final String INTENT_EXTRA_IGNORE_LAUNCH_ANIMATION =
            "com.android.launcher3.intent.extra.shortcut.INGORE_LAUNCH_ANIMATION";

    // Type: int
    private static final String RUNTIME_STATE_CURRENT_SCREEN = "launcher.current_screen";
    // Type: int
    private static final String RUNTIME_STATE = "launcher.state";
    // Type: PendingRequestArgs
    private static final String RUNTIME_STATE_PENDING_REQUEST_ARGS = "launcher.request_args";
    // Type: ActivityResultInfo
    private static final String RUNTIME_STATE_PENDING_ACTIVITY_RESULT = "launcher.activity_result";

    static final String APPS_VIEW_SHOWN = "launcher.apps_view_shown";

    /** The different states that Launcher can be in. */
    enum State { NONE, WORKSPACE, WORKSPACE_SPRING_LOADED, APPS, APPS_SPRING_LOADED,
        WIDGETS, WIDGETS_SPRING_LOADED }

    @Thunk State mState = State.WORKSPACE;
    @Thunk LauncherStateTransitionAnimation mStateTransitionAnimation;

    private boolean mIsSafeModeEnabled;

    public static final int APPWIDGET_HOST_ID = 1024;
    public static final int EXIT_SPRINGLOADED_MODE_SHORT_TIMEOUT = 500;
    private static final int ON_ACTIVITY_RESULT_ANIMATION_DELAY = 500;
    private static final int ACTIVITY_START_DELAY = 1000;

    // How long to wait before the new-shortcut animation automatically pans the workspace
    private static int NEW_APPS_PAGE_MOVE_DELAY = 500;
    private static int NEW_APPS_ANIMATION_INACTIVE_TIMEOUT_SECONDS = 5;
    @Thunk static int NEW_APPS_ANIMATION_DELAY = 500;

    private final ExtractedColors mExtractedColors = new ExtractedColors();

    @Thunk Workspace mWorkspace;
    private View mLauncherView;
    @Thunk DragLayer mDragLayer;
    private DragController mDragController;

    public View mWeightWatcher;

    private AppWidgetManagerCompat mAppWidgetManager;
    private LauncherAppWidgetHost mAppWidgetHost;

    private int[] mTmpAddItemCellCoordinates = new int[2];

    @Thunk Hotseat mHotseat;
    private ViewGroup mOverviewPanel;

    private View mAllAppsButton;
    private View mWidgetsButton;

    private DropTargetBar mDropTargetBar;

    // Main container view for the all apps screen.
    @Thunk AllAppsContainerView mAppsView;
    AllAppsTransitionController mAllAppsController;

    // Main container view and the model for the widget tray screen.
    @Thunk WidgetsContainerView mWidgetsView;
    @Thunk MultiHashMap<PackageItemInfo, WidgetItem> mAllWidgets;

    // We set the state in both onCreate and then onNewIntent in some cases, which causes both
    // scroll issues (because the workspace may not have been measured yet) and extra work.
    // Instead, just save the state that we need to restore Launcher to, and commit it in onResume.
    private State mOnResumeState = State.NONE;

    private SpannableStringBuilder mDefaultKeySsb = null;

    @Thunk boolean mWorkspaceLoading = true;

    private boolean mPaused = true;
    private boolean mOnResumeNeedsLoad;

    private ArrayList<Runnable> mBindOnResumeCallbacks = new ArrayList<Runnable>();
    private ArrayList<Runnable> mOnResumeCallbacks = new ArrayList<Runnable>();
    private ViewOnDrawExecutor mPendingExecutor;

    private LauncherModel mModel;
    private ModelWriter mModelWriter;
    private IconCache mIconCache;
    private LauncherAccessibilityDelegate mAccessibilityDelegate;
    private Handler mHandler = new Handler();
    private boolean mIsResumeFromActionScreenOff;
    private boolean mHasFocus = false;

    private ObjectAnimator mScrimAnimator;

    private PopupDataProvider mPopupDataProvider;

    private View.OnTouchListener mHapticFeedbackTouchListener;

    // Determines how long to wait after a rotation before restoring the screen orientation to
    // match the sensor state.
    private static final int RESTORE_SCREEN_ORIENTATION_DELAY = 500;

    private final ArrayList<Integer> mSynchronouslyBoundPages = new ArrayList<Integer>();

    // We only want to get the SharedPreferences once since it does an FS stat each time we get
    // it from the context.
    private SharedPreferences mSharedPrefs;

    private boolean mMoveToDefaultScreenFromNewIntent;

    // This is set to the view that launched the activity that navigated the user away from
    // launcher. Since there is no callback for when the activity has finished launching, enable
    // the press state and keep this reference to reset the press state when we return to launcher.
    private BubbleTextView mWaitingForResume;

    protected static HashMap<String, CustomAppWidget> sCustomAppWidgets =
            new HashMap<String, CustomAppWidget>();

    static {
        if (TestingUtils.ENABLE_CUSTOM_WIDGET_TEST) {
            TestingUtils.addDummyWidget(sCustomAppWidgets);
        }
    }

    // Exiting spring loaded mode happens with a delay. This runnable object triggers the
    // state transition. If another state transition happened during this delay,
    // simply unregister this runnable.
    private Runnable mExitSpringLoadedModeRunnable;

    @Thunk Runnable mBuildLayersRunnable = new Runnable() {
        public void run() {
            if (mWorkspace != null) {
                mWorkspace.buildPageHardwareLayers();
            }
        }
    };

    // Activity result which needs to be processed after workspace has loaded.
    private ActivityResultInfo mPendingActivityResult;
    /**
     * Holds extra information required to handle a result from an external call, like
     * {@link #startActivityForResult(Intent, int)} or {@link #requestPermissions(String[], int)}
     */
    private PendingRequestArgs mPendingRequestArgs;

    private float mLastDispatchTouchEventX = 0.0f;

    public ViewGroupFocusHelper mFocusHandler;
    private boolean mRotationEnabled = false;

    @Thunk void setOrientation() {
        if (mRotationEnabled) {
            unlockScreenOrientation(true);
        } else {
            setRequestedOrientation(
                    ActivityInfo.SCREEN_ORIENTATION_NOSENSOR);
        }
    }

    private RotationPrefChangeHandler mRotationPrefChangeHandler;

    @Override
    protected void onCreate(Bundle savedInstanceState) {
        if (DEBUG_STRICT_MODE) {
            StrictMode.setThreadPolicy(new StrictMode.ThreadPolicy.Builder()
                    .detectDiskReads()
                    .detectDiskWrites()
                    .detectNetwork()   // or .detectAll() for all detectable problems
                    .penaltyLog()
                    .build());
            StrictMode.setVmPolicy(new StrictMode.VmPolicy.Builder()
                    .detectLeakedSqlLiteObjects()
                    .detectLeakedClosableObjects()
                    .penaltyLog()
                    .penaltyDeath()
                    .build());
        }
        if (LauncherAppState.PROFILE_STARTUP) {
            Trace.beginSection("Launcher-onCreate");
        }

        if (mLauncherCallbacks != null) {
            mLauncherCallbacks.preOnCreate();
        }

        WallpaperColorInfo wallpaperColorInfo = WallpaperColorInfo.getInstance(this);
        wallpaperColorInfo.setOnThemeChangeListener(this);
        overrideTheme(wallpaperColorInfo.isDark(), wallpaperColorInfo.supportsDarkText());

        super.onCreate(savedInstanceState);

        LauncherAppState app = LauncherAppState.getInstance(this);

        // Load configuration-specific DeviceProfile
        mDeviceProfile = app.getInvariantDeviceProfile().getDeviceProfile(this);
        if (isInMultiWindowModeCompat()) {
            Display display = getWindowManager().getDefaultDisplay();
            Point mwSize = new Point();
            display.getSize(mwSize);
            mDeviceProfile = mDeviceProfile.getMultiWindowProfile(this, mwSize);
        }

        mSharedPrefs = Utilities.getPrefs(this);
        mIsSafeModeEnabled = getPackageManager().isSafeMode();
        mModel = app.setLauncher(this);
        mModelWriter = mModel.getWriter(mDeviceProfile.isVerticalBarLayout());
        mIconCache = app.getIconCache();
        mAccessibilityDelegate = new LauncherAccessibilityDelegate(this);

        mDragController = new DragController(this);
        mAllAppsController = new AllAppsTransitionController(this);
        mStateTransitionAnimation = new LauncherStateTransitionAnimation(this, mAllAppsController);

        mAppWidgetManager = AppWidgetManagerCompat.getInstance(this);

        mAppWidgetHost = new LauncherAppWidgetHost(this, APPWIDGET_HOST_ID);
        mAppWidgetHost.startListening();

        // If we are getting an onCreate, we can actually preempt onResume and unset mPaused here,
        // this also ensures that any synchronous binding below doesn't re-trigger another
        // LauncherModel load.
        mPaused = false;

        mLauncherView = LayoutInflater.from(this).inflate(R.layout.launcher, null);

        setupViews();
        mDeviceProfile.layout(this, false /* notifyListeners */);
        loadExtractedColorsAndColorItems();

        mPopupDataProvider = new PopupDataProvider(this);

        ((AccessibilityManager) getSystemService(ACCESSIBILITY_SERVICE))
                .addAccessibilityStateChangeListener(this);

        lockAllApps();

        restoreState(savedInstanceState);

        if (LauncherAppState.PROFILE_STARTUP) {
            Trace.endSection();
        }

        // We only load the page synchronously if the user rotates (or triggers a
        // configuration change) while launcher is in the foreground
        int currentScreen = PagedView.INVALID_RESTORE_PAGE;
        if (savedInstanceState != null) {
            currentScreen = savedInstanceState.getInt(RUNTIME_STATE_CURRENT_SCREEN, currentScreen);
        }
        if (!mModel.startLoader(currentScreen)) {
            // If we are not binding synchronously, show a fade in animation when
            // the first page bind completes.
            mDragLayer.setAlpha(0);
        } else {
            // Pages bound synchronously.
            mWorkspace.setCurrentPage(currentScreen);

            setWorkspaceLoading(true);
        }

        // For handling default keys
        mDefaultKeySsb = new SpannableStringBuilder();
        Selection.setSelection(mDefaultKeySsb, 0);

        mRotationEnabled = getResources().getBoolean(R.bool.allow_rotation);
        // In case we are on a device with locked rotation, we should look at preferences to check
        // if the user has specifically allowed rotation.
        if (!mRotationEnabled) {
            mRotationEnabled = Utilities.isAllowRotationPrefEnabled(getApplicationContext());
            mRotationPrefChangeHandler = new RotationPrefChangeHandler();
            mSharedPrefs.registerOnSharedPreferenceChangeListener(mRotationPrefChangeHandler);
        }

        if (PinItemDragListener.handleDragRequest(this, getIntent())) {
            // Temporarily enable the rotation
            mRotationEnabled = true;
        }

        // On large interfaces, or on devices that a user has specifically enabled screen rotation,
        // we want the screen to auto-rotate based on the current orientation
        setOrientation();

        setContentView(mLauncherView);
        if (mLauncherCallbacks != null) {
            mLauncherCallbacks.onCreate(savedInstanceState);
        }

<<<<<<< HEAD
        if (Themes.getAttrBoolean(this, R.attr.isWorkspaceDarkText)) {
            activateLightSystemBars(true, true, true);
        }
    }

    @Override
    public void onThemeChanged() {
        recreate();
    }

    protected void overrideTheme(boolean isDark, boolean supportsDarkText) {
        if (isDark) {
            setTheme(R.style.LauncherThemeDark);
        } else if (supportsDarkText) {
            setTheme(R.style.LauncherThemeDarkText);
        }
=======
        // Listen for broadcasts screen off
        registerReceiver(mReceiver, new IntentFilter(Intent.ACTION_SCREEN_OFF));
>>>>>>> 5cc7bbdb
    }

    @Override
    public View findViewById(int id) {
        return mLauncherView.findViewById(id);
    }

    @Override
    public void onExtractedColorsChanged() {
        loadExtractedColorsAndColorItems();
        mExtractedColors.notifyChange();
    }

    public ExtractedColors getExtractedColors() {
        return mExtractedColors;
    }

    @Override
    public void onAppWidgetHostReset() {
        if (mAppWidgetHost != null) {
            mAppWidgetHost.startListening();
        }
    }

    private void loadExtractedColorsAndColorItems() {
        // TODO: do this in pre-N as well, once the extraction part is complete.
        if (Utilities.ATLEAST_NOUGAT) {
            mExtractedColors.load(this);
            mHotseat.updateColor(mExtractedColors, !mPaused);
            mWorkspace.getPageIndicator().updateColor(mExtractedColors);
        }
    }

    /**
     * Sets the status and/or nav bar to be light or not. Light status bar means dark icons.
     * @param isLight make sure the system bar is light.
     * @param statusBar if true, make the status bar theme match the isLight param.
     * @param navBar if true, make the nav bar theme match the isLight param.
     */
    public void activateLightSystemBars(boolean isLight, boolean statusBar, boolean navBar) {
        int oldSystemUiFlags = getWindow().getDecorView().getSystemUiVisibility();
        int newSystemUiFlags = oldSystemUiFlags;
        if (isLight) {
            if (statusBar) {
                newSystemUiFlags |= View.SYSTEM_UI_FLAG_LIGHT_STATUS_BAR;
            }
            if (navBar && Utilities.isAtLeastO()) {
                newSystemUiFlags |= View.SYSTEM_UI_FLAG_LIGHT_NAVIGATION_BAR;
            }
        } else {
            if (statusBar) {
                newSystemUiFlags &= ~(View.SYSTEM_UI_FLAG_LIGHT_STATUS_BAR);
            }
            if (navBar && Utilities.isAtLeastO()) {
                newSystemUiFlags &= ~(View.SYSTEM_UI_FLAG_LIGHT_NAVIGATION_BAR);
            }
        }

        if (newSystemUiFlags != oldSystemUiFlags) {
            getWindow().getDecorView().setSystemUiVisibility(newSystemUiFlags);
        }
    }

    private LauncherCallbacks mLauncherCallbacks;

    public void onPostCreate(Bundle savedInstanceState) {
        super.onPostCreate(savedInstanceState);
        if (mLauncherCallbacks != null) {
            mLauncherCallbacks.onPostCreate(savedInstanceState);
        }
    }

    public void onInsetsChanged(Rect insets) {
        mDeviceProfile.updateInsets(insets);
        mDeviceProfile.layout(this, true /* notifyListeners */);
    }

    /**
     * Call this after onCreate to set or clear overlay.
     */
    public void setLauncherOverlay(LauncherOverlay overlay) {
        if (overlay != null) {
            overlay.setOverlayCallbacks(new LauncherOverlayCallbacksImpl());
        }
        mWorkspace.setLauncherOverlay(overlay);
    }

    public boolean setLauncherCallbacks(LauncherCallbacks callbacks) {
        mLauncherCallbacks = callbacks;
        return true;
    }

    @Override
    public void onLauncherProviderChanged() {
        if (mLauncherCallbacks != null) {
            mLauncherCallbacks.onLauncherProviderChange();
        }
    }

    /** To be overridden by subclasses to hint to Launcher that we have custom content */
    protected boolean hasCustomContentToLeft() {
        if (mLauncherCallbacks != null) {
            return mLauncherCallbacks.hasCustomContentToLeft();
        }
        return false;
    }

    /**
     * To be overridden by subclasses to populate the custom content container and call
     * {@link #addToCustomContentPage}. This will only be invoked if
     * {@link #hasCustomContentToLeft()} is {@code true}.
     */
    protected void populateCustomContentContainer() {
        if (mLauncherCallbacks != null) {
            mLauncherCallbacks.populateCustomContentContainer();
        }
    }

    /**
     * Invoked by subclasses to signal a change to the {@link #addToCustomContentPage} value to
     * ensure the custom content page is added or removed if necessary.
     */
    protected void invalidateHasCustomContentToLeft() {
        if (mWorkspace == null || mWorkspace.getScreenOrder().isEmpty()) {
            // Not bound yet, wait for bindScreens to be called.
            return;
        }

        if (!mWorkspace.hasCustomContent() && hasCustomContentToLeft()) {
            // Create the custom content page and call the subclass to populate it.
            mWorkspace.createCustomContentContainer();
            populateCustomContentContainer();
        } else if (mWorkspace.hasCustomContent() && !hasCustomContentToLeft()) {
            mWorkspace.removeCustomContentPage();
        }
    }

    public boolean isDraggingEnabled() {
        // We prevent dragging when we are loading the workspace as it is possible to pick up a view
        // that is subsequently removed from the workspace in startBinding().
        return !isWorkspaceLoading();
    }

    public int getViewIdForItem(ItemInfo info) {
        // aapt-generated IDs have the high byte nonzero; clamp to the range under that.
        // This cast is safe as long as the id < 0x00FFFFFF
        // Since we jail all the dynamically generated views, there should be no clashes
        // with any other views.
        return (int) info.id;
    }

    public PopupDataProvider getPopupDataProvider() {
        return mPopupDataProvider;
    }

    /**
     * Returns whether we should delay spring loaded mode -- for shortcuts and widgets that have
     * a configuration step, this allows the proper animations to run after other transitions.
     */
    private long completeAdd(
            int requestCode, Intent intent, int appWidgetId, PendingRequestArgs info) {
        long screenId = info.screenId;
        if (info.container == LauncherSettings.Favorites.CONTAINER_DESKTOP) {
            // When the screen id represents an actual screen (as opposed to a rank) we make sure
            // that the drop page actually exists.
            screenId = ensurePendingDropLayoutExists(info.screenId);
        }

        switch (requestCode) {
            case REQUEST_CREATE_SHORTCUT:
                completeAddShortcut(intent, info.container, screenId, info.cellX, info.cellY, info);
                break;
            case REQUEST_CREATE_APPWIDGET:
                completeAddAppWidget(appWidgetId, info, null, null);
                break;
            case REQUEST_RECONFIGURE_APPWIDGET:
                completeRestoreAppWidget(appWidgetId, LauncherAppWidgetInfo.RESTORE_COMPLETED);
                break;
            case REQUEST_BIND_PENDING_APPWIDGET: {
                int widgetId = appWidgetId;
                LauncherAppWidgetInfo widgetInfo =
                        completeRestoreAppWidget(widgetId, LauncherAppWidgetInfo.FLAG_UI_NOT_READY);
                if (widgetInfo != null) {
                    // Since the view was just bound, also launch the configure activity if needed
                    LauncherAppWidgetProviderInfo provider = mAppWidgetManager
                            .getLauncherAppWidgetInfo(widgetId);
                    if (provider != null) {
                        new WidgetAddFlowHandler(provider)
                                .startConfigActivity(this, widgetInfo, REQUEST_RECONFIGURE_APPWIDGET);
                    }
                }
                break;
            }
        }

        return screenId;
    }

    private void handleActivityResult(
            final int requestCode, final int resultCode, final Intent data) {
        if (isWorkspaceLoading()) {
            // process the result once the workspace has loaded.
            mPendingActivityResult = new ActivityResultInfo(requestCode, resultCode, data);
            return;
        }
        mPendingActivityResult = null;

        // Reset the startActivity waiting flag
        final PendingRequestArgs requestArgs = mPendingRequestArgs;
        setWaitingForResult(null);
        if (requestArgs == null) {
            return;
        }

        final int pendingAddWidgetId = requestArgs.getWidgetId();

        Runnable exitSpringLoaded = new Runnable() {
            @Override
            public void run() {
                exitSpringLoadedDragModeDelayed((resultCode != RESULT_CANCELED),
                        EXIT_SPRINGLOADED_MODE_SHORT_TIMEOUT, null);
            }
        };

        if (requestCode == REQUEST_BIND_APPWIDGET) {
            // This is called only if the user did not previously have permissions to bind widgets
            final int appWidgetId = data != null ?
                    data.getIntExtra(AppWidgetManager.EXTRA_APPWIDGET_ID, -1) : -1;
            if (resultCode == RESULT_CANCELED) {
                completeTwoStageWidgetDrop(RESULT_CANCELED, appWidgetId, requestArgs);
                mWorkspace.removeExtraEmptyScreenDelayed(true, exitSpringLoaded,
                        ON_ACTIVITY_RESULT_ANIMATION_DELAY, false);
            } else if (resultCode == RESULT_OK) {
                addAppWidgetImpl(
                        appWidgetId, requestArgs, null,
                        requestArgs.getWidgetHandler(),
                        ON_ACTIVITY_RESULT_ANIMATION_DELAY);
            }
            return;
        } else if (requestCode == REQUEST_PICK_WALLPAPER) {
            if (resultCode == RESULT_OK && mWorkspace.isInOverviewMode()) {
                // User could have free-scrolled between pages before picking a wallpaper; make sure
                // we move to the closest one now.
                mWorkspace.setCurrentPage(mWorkspace.getPageNearestToCenterOfScreen());
                showWorkspace(false);
            }
            return;
        }

        boolean isWidgetDrop = (requestCode == REQUEST_PICK_APPWIDGET ||
                requestCode == REQUEST_CREATE_APPWIDGET);

        // We have special handling for widgets
        if (isWidgetDrop) {
            final int appWidgetId;
            int widgetId = data != null ? data.getIntExtra(AppWidgetManager.EXTRA_APPWIDGET_ID, -1)
                    : -1;
            if (widgetId < 0) {
                appWidgetId = pendingAddWidgetId;
            } else {
                appWidgetId = widgetId;
            }

            final int result;
            if (appWidgetId < 0 || resultCode == RESULT_CANCELED) {
                Log.e(TAG, "Error: appWidgetId (EXTRA_APPWIDGET_ID) was not " +
                        "returned from the widget configuration activity.");
                result = RESULT_CANCELED;
                completeTwoStageWidgetDrop(result, appWidgetId, requestArgs);
                final Runnable onComplete = new Runnable() {
                    @Override
                    public void run() {
                        exitSpringLoadedDragModeDelayed(false, 0, null);
                    }
                };

                mWorkspace.removeExtraEmptyScreenDelayed(true, onComplete,
                        ON_ACTIVITY_RESULT_ANIMATION_DELAY, false);
            } else {
                if (requestArgs.container == LauncherSettings.Favorites.CONTAINER_DESKTOP) {
                    // When the screen id represents an actual screen (as opposed to a rank)
                    // we make sure that the drop page actually exists.
                    requestArgs.screenId =
                            ensurePendingDropLayoutExists(requestArgs.screenId);
                }
                final CellLayout dropLayout =
                        mWorkspace.getScreenWithId(requestArgs.screenId);

                dropLayout.setDropPending(true);
                final Runnable onComplete = new Runnable() {
                    @Override
                    public void run() {
                        completeTwoStageWidgetDrop(resultCode, appWidgetId, requestArgs);
                        dropLayout.setDropPending(false);
                    }
                };
                mWorkspace.removeExtraEmptyScreenDelayed(true, onComplete,
                        ON_ACTIVITY_RESULT_ANIMATION_DELAY, false);
            }
            return;
        }

        if (requestCode == REQUEST_RECONFIGURE_APPWIDGET
                || requestCode == REQUEST_BIND_PENDING_APPWIDGET) {
            if (resultCode == RESULT_OK) {
                // Update the widget view.
                completeAdd(requestCode, data, pendingAddWidgetId, requestArgs);
            }
            // Leave the widget in the pending state if the user canceled the configure.
            return;
        }

        if (requestCode == REQUEST_CREATE_SHORTCUT) {
            // Handle custom shortcuts created using ACTION_CREATE_SHORTCUT.
            if (resultCode == RESULT_OK && requestArgs.container != ItemInfo.NO_ID) {
                completeAdd(requestCode, data, -1, requestArgs);
                mWorkspace.removeExtraEmptyScreenDelayed(true, exitSpringLoaded,
                        ON_ACTIVITY_RESULT_ANIMATION_DELAY, false);

            } else if (resultCode == RESULT_CANCELED) {
                mWorkspace.removeExtraEmptyScreenDelayed(true, exitSpringLoaded,
                        ON_ACTIVITY_RESULT_ANIMATION_DELAY, false);
            }
        }
        mDragLayer.clearAnimatedView();
    }

    @Override
    protected void onActivityResult(
            final int requestCode, final int resultCode, final Intent data) {
        handleActivityResult(requestCode, resultCode, data);
        if (mLauncherCallbacks != null) {
            mLauncherCallbacks.onActivityResult(requestCode, resultCode, data);
        }
    }

    /** @Override for MNC */
    public void onRequestPermissionsResult(int requestCode, String[] permissions,
            int[] grantResults) {
        PendingRequestArgs pendingArgs = mPendingRequestArgs;
        if (requestCode == REQUEST_PERMISSION_CALL_PHONE && pendingArgs != null
                && pendingArgs.getRequestCode() == REQUEST_PERMISSION_CALL_PHONE) {
            setWaitingForResult(null);

            View v = null;
            CellLayout layout = getCellLayout(pendingArgs.container, pendingArgs.screenId);
            if (layout != null) {
                v = layout.getChildAt(pendingArgs.cellX, pendingArgs.cellY);
            }
            Intent intent = pendingArgs.getPendingIntent();

            if (grantResults.length > 0
                    && grantResults[0] == PackageManager.PERMISSION_GRANTED) {
                startActivitySafely(v, intent, null);
            } else {
                // TODO: Show a snack bar with link to settings
                Toast.makeText(this, getString(R.string.msg_no_phone_permission,
                        getString(R.string.derived_app_name)), Toast.LENGTH_SHORT).show();
            }
        }
        if (mLauncherCallbacks != null) {
            mLauncherCallbacks.onRequestPermissionsResult(requestCode, permissions,
                    grantResults);
        }
    }

    /**
     * Check to see if a given screen id exists. If not, create it at the end, return the new id.
     *
     * @param screenId the screen id to check
     * @return the new screen, or screenId if it exists
     */
    private long ensurePendingDropLayoutExists(long screenId) {
        CellLayout dropLayout = mWorkspace.getScreenWithId(screenId);
        if (dropLayout == null) {
            // it's possible that the add screen was removed because it was
            // empty and a re-bind occurred
            mWorkspace.addExtraEmptyScreen();
            return mWorkspace.commitExtraEmptyScreen();
        } else {
            return screenId;
        }
    }

    @Thunk void completeTwoStageWidgetDrop(
            final int resultCode, final int appWidgetId, final PendingRequestArgs requestArgs) {
        CellLayout cellLayout = mWorkspace.getScreenWithId(requestArgs.screenId);
        Runnable onCompleteRunnable = null;
        int animationType = 0;

        AppWidgetHostView boundWidget = null;
        if (resultCode == RESULT_OK) {
            animationType = Workspace.COMPLETE_TWO_STAGE_WIDGET_DROP_ANIMATION;
            final AppWidgetHostView layout = mAppWidgetHost.createView(this, appWidgetId,
                    requestArgs.getWidgetHandler().getProviderInfo(this));
            boundWidget = layout;
            onCompleteRunnable = new Runnable() {
                @Override
                public void run() {
                    completeAddAppWidget(appWidgetId, requestArgs, layout, null);
                    exitSpringLoadedDragModeDelayed((resultCode != RESULT_CANCELED),
                            EXIT_SPRINGLOADED_MODE_SHORT_TIMEOUT, null);
                }
            };
        } else if (resultCode == RESULT_CANCELED) {
            mAppWidgetHost.deleteAppWidgetId(appWidgetId);
            animationType = Workspace.CANCEL_TWO_STAGE_WIDGET_DROP_ANIMATION;
        }
        if (mDragLayer.getAnimatedView() != null) {
            mWorkspace.animateWidgetDrop(requestArgs, cellLayout,
                    (DragView) mDragLayer.getAnimatedView(), onCompleteRunnable,
                    animationType, boundWidget, true);
        } else if (onCompleteRunnable != null) {
            // The animated view may be null in the case of a rotation during widget configuration
            onCompleteRunnable.run();
        }
    }

    @Override
    protected void onStop() {
        super.onStop();
        FirstFrameAnimatorHelper.setIsVisible(false);

        if (mLauncherCallbacks != null) {
            mLauncherCallbacks.onStop();
        }

        if (Utilities.ATLEAST_NOUGAT_MR1) {
            mAppWidgetHost.stopListening();
        }

        NotificationListener.removeNotificationsChangedListener();
    }

    @Override
    protected void onStart() {
        super.onStart();
        FirstFrameAnimatorHelper.setIsVisible(true);

        if (mLauncherCallbacks != null) {
            mLauncherCallbacks.onStart();
        }

        if (Utilities.ATLEAST_NOUGAT_MR1) {
            mAppWidgetHost.startListening();
        }

        if (!isWorkspaceLoading()) {
            NotificationListener.setNotificationsChangedListener(mPopupDataProvider);
        }

        if (mIsResumeFromActionScreenOff && mDragLayer.getBackground() != null) {
            if (mScrimAnimator != null) {
                mScrimAnimator.cancel();
            }
            mDragLayer.getBackground().setAlpha(0);
            mScrimAnimator = ObjectAnimator.ofInt(mDragLayer.getBackground(),
                    LauncherAnimUtils.DRAWABLE_ALPHA, 0, 255);
            mScrimAnimator.addListener(new AnimatorListenerAdapter() {
                @Override
                public void onAnimationEnd(Animator animation) {
                    mScrimAnimator = null;
                }
            });
            mScrimAnimator.setDuration(600);
            mScrimAnimator.setStartDelay(getWindow().getTransitionBackgroundFadeDuration());
            mScrimAnimator.start();
        }
    }

    @Override
    protected void onResume() {
        long startTime = 0;
        if (DEBUG_RESUME_TIME) {
            startTime = System.currentTimeMillis();
            Log.v(TAG, "Launcher.onResume()");
        }

        if (mLauncherCallbacks != null) {
            mLauncherCallbacks.preOnResume();
        }

        super.onResume();
        getUserEventDispatcher().resetElapsedSessionMillis();

        // Restore the previous launcher state
        if (mOnResumeState == State.WORKSPACE) {
            showWorkspace(false);
        } else if (mOnResumeState == State.APPS) {
            boolean launchedFromApp = (mWaitingForResume != null);
            // Don't update the predicted apps if the user is returning to launcher in the apps
            // view after launching an app, as they may be depending on the UI to be static to
            // switch to another app, otherwise, if it was
            showAppsView(false /* animated */, !launchedFromApp /* updatePredictedApps */,
                    mAppsView.shouldRestoreImeState() /* focusSearchBar */);
        } else if (mOnResumeState == State.WIDGETS) {
            showWidgetsView(false, false);
        }
        mOnResumeState = State.NONE;

        mPaused = false;
        if (mOnResumeNeedsLoad) {
            setWorkspaceLoading(true);
            mModel.startLoader(getCurrentWorkspaceScreen());
            mOnResumeNeedsLoad = false;
        }
        if (mBindOnResumeCallbacks.size() > 0) {
            // We might have postponed some bind calls until onResume (see waitUntilResume) --
            // execute them here
            long startTimeCallbacks = 0;
            if (DEBUG_RESUME_TIME) {
                startTimeCallbacks = System.currentTimeMillis();
            }

            for (int i = 0; i < mBindOnResumeCallbacks.size(); i++) {
                mBindOnResumeCallbacks.get(i).run();
            }
            mBindOnResumeCallbacks.clear();
            if (DEBUG_RESUME_TIME) {
                Log.d(TAG, "Time spent processing callbacks in onResume: " +
                    (System.currentTimeMillis() - startTimeCallbacks));
            }
        }
        if (mOnResumeCallbacks.size() > 0) {
            for (int i = 0; i < mOnResumeCallbacks.size(); i++) {
                mOnResumeCallbacks.get(i).run();
            }
            mOnResumeCallbacks.clear();
        }

        // Reset the pressed state of icons that were locked in the press state while activities
        // were launching
        if (mWaitingForResume != null) {
            // Resets the previous workspace icon press state
            mWaitingForResume.setStayPressed(false);
        }

        // It is possible that widgets can receive updates while launcher is not in the foreground.
        // Consequently, the widgets will be inflated in the orientation of the foreground activity
        // (framework issue). On resuming, we ensure that any widgets are inflated for the current
        // orientation.
        if (!isWorkspaceLoading()) {
            getWorkspace().reinflateWidgetsIfNecessary();
        }

        if (DEBUG_RESUME_TIME) {
            Log.d(TAG, "Time spent in onResume: " + (System.currentTimeMillis() - startTime));
        }

        // We want to suppress callbacks about CustomContent being shown if we have just received
        // onNewIntent while the user was present within launcher. In that case, we post a call
        // to move the user to the main screen (which will occur after onResume). We don't want to
        // have onHide (from onPause), then onShow, then onHide again, which we get if we don't
        // suppress here.
        if (mWorkspace.getCustomContentCallbacks() != null
                && !mMoveToDefaultScreenFromNewIntent) {
            // If we are resuming and the custom content is the current page, we call onShow().
            // It is also possible that onShow will instead be called slightly after first layout
            // if PagedView#setRestorePage was set to the custom content page in onCreate().
            if (mWorkspace.isOnOrMovingToCustomContent()) {
                mWorkspace.getCustomContentCallbacks().onShow(true);
            }
        }
        mMoveToDefaultScreenFromNewIntent = false;
        updateInteraction(Workspace.State.NORMAL, mWorkspace.getState());
        mWorkspace.onResume();

        // Process any items that were added while Launcher was away.
        InstallShortcutReceiver.disableAndFlushInstallQueue(
                InstallShortcutReceiver.FLAG_ACTIVITY_PAUSED, this);

        // Refresh shortcuts if the permission changed.
        mModel.refreshShortcutsIfRequired();

        if (shouldShowDiscoveryBounce()) {
            mAllAppsController.showDiscoveryBounce();
        }
        mIsResumeFromActionScreenOff = false;
        if (mLauncherCallbacks != null) {
            mLauncherCallbacks.onResume();
        }

    }

    @Override
    protected void onPause() {
        // Ensure that items added to Launcher are queued until Launcher returns
        InstallShortcutReceiver.enableInstallQueue(InstallShortcutReceiver.FLAG_ACTIVITY_PAUSED);

        super.onPause();
        mPaused = true;
        mDragController.cancelDrag();
        mDragController.resetLastGestureUpTime();

        // We call onHide() aggressively. The custom content callbacks should be able to
        // debounce excess onHide calls.
        if (mWorkspace.getCustomContentCallbacks() != null) {
            mWorkspace.getCustomContentCallbacks().onHide();
        }

        if (mLauncherCallbacks != null) {
            mLauncherCallbacks.onPause();
        }
    }

    public interface CustomContentCallbacks {
        // Custom content is completely shown. {@code fromResume} indicates whether this was caused
        // by a onResume or by scrolling otherwise.
        public void onShow(boolean fromResume);

        // Custom content is completely hidden
        public void onHide();

        // Custom content scroll progress changed. From 0 (not showing) to 1 (fully showing).
        public void onScrollProgressChanged(float progress);

        // Indicates whether the user is allowed to scroll away from the custom content.
        boolean isScrollingAllowed();
    }

    public interface LauncherOverlay {

        /**
         * Touch interaction leading to overscroll has begun
         */
        public void onScrollInteractionBegin();

        /**
         * Touch interaction related to overscroll has ended
         */
        public void onScrollInteractionEnd();

        /**
         * Scroll progress, between 0 and 100, when the user scrolls beyond the leftmost
         * screen (or in the case of RTL, the rightmost screen).
         */
        public void onScrollChange(float progress, boolean rtl);

        /**
         * Called when the launcher is ready to use the overlay
         * @param callbacks A set of callbacks provided by Launcher in relation to the overlay
         */
        public void setOverlayCallbacks(LauncherOverlayCallbacks callbacks);
    }

    public interface LauncherOverlayCallbacks {
        public void onScrollChanged(float progress);
    }

    class LauncherOverlayCallbacksImpl implements LauncherOverlayCallbacks {

        public void onScrollChanged(float progress) {
            if (mWorkspace != null) {
                mWorkspace.onOverlayScrollChanged(progress);
            }
        }
    }

    protected boolean hasSettings() {
        if (mLauncherCallbacks != null) {
            return mLauncherCallbacks.hasSettings();
        } else {
            // On O and above we there is always some setting present settings (add icon to
            // home screen or icon badging). On earlier APIs we will have the allow rotation
            // setting, on devices with a locked orientation,
            return Utilities.isAtLeastO() || !getResources().getBoolean(R.bool.allow_rotation);
        }
    }

    public void addToCustomContentPage(View customContent,
            CustomContentCallbacks callbacks, String description) {
        mWorkspace.addToCustomContentPage(customContent, callbacks, description);
    }

    // The custom content needs to offset its content to account for the QSB
    public int getTopOffsetForCustomContent() {
        return mWorkspace.getPaddingTop();
    }

    @Override
    public Object onRetainNonConfigurationInstance() {
        // Flag the loader to stop early before switching
        if (mModel.isCurrentCallbacks(this)) {
            mModel.stopLoader();
        }
        //TODO(hyunyoungs): stop the widgets loader when there is a rotation.

        return Boolean.TRUE;
    }

    // We can't hide the IME if it was forced open.  So don't bother
    @Override
    public void onWindowFocusChanged(boolean hasFocus) {
        super.onWindowFocusChanged(hasFocus);
        mHasFocus = hasFocus;

        if (mLauncherCallbacks != null) {
            mLauncherCallbacks.onWindowFocusChanged(hasFocus);
        }
    }

    private boolean acceptFilter() {
        final InputMethodManager inputManager = (InputMethodManager)
                getSystemService(Context.INPUT_METHOD_SERVICE);
        return !inputManager.isFullscreenMode();
    }

    @Override
    public boolean onKeyDown(int keyCode, KeyEvent event) {
        final int uniChar = event.getUnicodeChar();
        final boolean handled = super.onKeyDown(keyCode, event);
        final boolean isKeyNotWhitespace = uniChar > 0 && !Character.isWhitespace(uniChar);
        if (!handled && acceptFilter() && isKeyNotWhitespace) {
            boolean gotKey = TextKeyListener.getInstance().onKeyDown(mWorkspace, mDefaultKeySsb,
                    keyCode, event);
            if (gotKey && mDefaultKeySsb != null && mDefaultKeySsb.length() > 0) {
                // something usable has been typed - start a search
                // the typed text will be retrieved and cleared by
                // showSearchDialog()
                // If there are multiple keystrokes before the search dialog takes focus,
                // onSearchRequested() will be called for every keystroke,
                // but it is idempotent, so it's fine.
                return onSearchRequested();
            }
        }

        // Eat the long press event so the keyboard doesn't come up.
        if (keyCode == KeyEvent.KEYCODE_MENU && event.isLongPress()) {
            return true;
        }

        return handled;
    }

    @Override
    public boolean onKeyUp(int keyCode, KeyEvent event) {
        if (keyCode == KeyEvent.KEYCODE_MENU) {
            // Ignore the menu key if we are currently dragging or are on the custom content screen
            if (!isOnCustomContent() && !mDragController.isDragging()) {
                // Close any open floating view
                AbstractFloatingView.closeAllOpenViews(this);

                // Stop resizing any widgets
                mWorkspace.exitWidgetResizeMode();

                // Show the overview mode if we are on the workspace
                if (mState == State.WORKSPACE && !mWorkspace.isInOverviewMode() &&
                        !mWorkspace.isSwitchingState()) {
                    mOverviewPanel.requestFocus();
                    showOverviewMode(true, true /* requestButtonFocus */);
                }
            }
            return true;
        }
        return super.onKeyUp(keyCode, event);
    }

    private String getTypedText() {
        return mDefaultKeySsb.toString();
    }

    @Override
    public void clearTypedText() {
        mDefaultKeySsb.clear();
        mDefaultKeySsb.clearSpans();
        Selection.setSelection(mDefaultKeySsb, 0);
    }

    /**
     * Restores the previous state, if it exists.
     *
     * @param savedState The previous state.
     */
    private void restoreState(Bundle savedState) {
        if (savedState == null) {
            return;
        }

        int stateOrdinal = savedState.getInt(RUNTIME_STATE, State.WORKSPACE.ordinal());
        State[] stateValues = State.values();
        State state = (stateOrdinal >= 0 && stateOrdinal < stateValues.length)
                ? stateValues[stateOrdinal] : State.WORKSPACE;
        if (state == State.APPS || state == State.WIDGETS) {
            mOnResumeState = state;
        }

        PendingRequestArgs requestArgs = savedState.getParcelable(RUNTIME_STATE_PENDING_REQUEST_ARGS);
        if (requestArgs != null) {
            setWaitingForResult(requestArgs);
        }

        mPendingActivityResult = savedState.getParcelable(RUNTIME_STATE_PENDING_ACTIVITY_RESULT);
    }

    /**
     * Finds all the views we need and configure them properly.
     */
    private void setupViews() {
        mDragLayer = (DragLayer) findViewById(R.id.drag_layer);
        mFocusHandler = mDragLayer.getFocusIndicatorHelper();
        mWorkspace = mDragLayer.findViewById(R.id.workspace);
        mWorkspace.initParentViews(mDragLayer);

        mLauncherView.setSystemUiVisibility(View.SYSTEM_UI_FLAG_LAYOUT_FULLSCREEN
                | View.SYSTEM_UI_FLAG_LAYOUT_HIDE_NAVIGATION
                | View.SYSTEM_UI_FLAG_LAYOUT_STABLE);

        // Setup the drag layer
        mDragLayer.setup(this, mDragController, mAllAppsController);

        // Setup the hotseat
        mHotseat = (Hotseat) findViewById(R.id.hotseat);
        if (mHotseat != null) {
            mHotseat.setOnLongClickListener(this);
        }

        // Setup the overview panel
        setupOverviewPanel();

        // Setup the workspace
        mWorkspace.setHapticFeedbackEnabled(false);
        mWorkspace.setOnLongClickListener(this);
        mWorkspace.setup(mDragController);
        // Until the workspace is bound, ensure that we keep the wallpaper offset locked to the
        // default state, otherwise we will update to the wrong offsets in RTL
        mWorkspace.lockWallpaperToDefaultPage();
        mWorkspace.bindAndInitFirstWorkspaceScreen(null /* recycled qsb */);
        mDragController.addDragListener(mWorkspace);

        // Get the search/delete/uninstall bar
        mDropTargetBar = (DropTargetBar) mDragLayer.findViewById(R.id.drop_target_bar);

        // Setup Apps and Widgets
        mAppsView = (AllAppsContainerView) findViewById(R.id.apps_view);
        mWidgetsView = (WidgetsContainerView) findViewById(R.id.widgets_view);

        // Setup the drag controller (drop targets have to be added in reverse order in priority)
        mDragController.setMoveTarget(mWorkspace);
        mDragController.addDropTarget(mWorkspace);
        mDropTargetBar.setup(mDragController);

        if (FeatureFlags.LAUNCHER3_ALL_APPS_PULL_UP) {
            mAllAppsController.setupViews(mAppsView, mHotseat, mWorkspace);
        }

        if (TestingUtils.MEMORY_DUMP_ENABLED) {
            TestingUtils.addWeightWatcher(this);
        }
    }

    private void setupOverviewPanel() {
        mOverviewPanel = (ViewGroup) findViewById(R.id.overview_panel);

        // Bind wallpaper button actions
        View wallpaperButton = findViewById(R.id.wallpaper_button);
        new OverviewButtonClickListener(ControlType.WALLPAPER_BUTTON) {
            @Override
            public void handleViewClick(View view) {
                onClickWallpaperPicker(view);
            }
        }.attachTo(wallpaperButton);
        wallpaperButton.setOnTouchListener(getHapticFeedbackTouchListener());

        // Bind widget button actions
        mWidgetsButton = findViewById(R.id.widget_button);
        new OverviewButtonClickListener(ControlType.WIDGETS_BUTTON) {
            @Override
            public void handleViewClick(View view) {
                onClickAddWidgetButton(view);
            }
        }.attachTo(mWidgetsButton);
        mWidgetsButton.setOnTouchListener(getHapticFeedbackTouchListener());

        // Bind settings actions
        View settingsButton = findViewById(R.id.settings_button);
        boolean hasSettings = hasSettings();
        if (hasSettings) {
            new OverviewButtonClickListener(ControlType.SETTINGS_BUTTON) {
                @Override
                public void handleViewClick(View view) {
                    onClickSettingsButton(view);
                }
            }.attachTo(settingsButton);
            settingsButton.setOnTouchListener(getHapticFeedbackTouchListener());
        } else {
            settingsButton.setVisibility(View.GONE);
        }

        mOverviewPanel.setAlpha(0f);
    }

    /**
     * Sets the all apps button. This method is called from {@link Hotseat}.
     * TODO: Get rid of this.
     */
    public void setAllAppsButton(View allAppsButton) {
        mAllAppsButton = allAppsButton;
    }

    public View getStartViewForAllAppsRevealAnimation() {
        return FeatureFlags.NO_ALL_APPS_ICON ? mWorkspace.getPageIndicator() : mAllAppsButton;
    }

    public View getWidgetsButton() {
        return mWidgetsButton;
    }

    /**
     * Creates a view representing a shortcut.
     *
     * @param info The data structure describing the shortcut.
     */
    View createShortcut(ShortcutInfo info) {
        return createShortcut((ViewGroup) mWorkspace.getChildAt(mWorkspace.getCurrentPage()), info);
    }

    /**
     * Creates a view representing a shortcut inflated from the specified resource.
     *
     * @param parent The group the shortcut belongs to.
     * @param info The data structure describing the shortcut.
     *
     * @return A View inflated from layoutResId.
     */
    public View createShortcut(ViewGroup parent, ShortcutInfo info) {
        BubbleTextView favorite = (BubbleTextView) LayoutInflater.from(parent.getContext())
                .inflate(R.layout.app_icon, parent, false);
        favorite.applyFromShortcutInfo(info);
        favorite.setCompoundDrawablePadding(mDeviceProfile.iconDrawablePaddingPx);
        favorite.setOnClickListener(this);
        favorite.setOnFocusChangeListener(mFocusHandler);
        return favorite;
    }

    /**
     * Add a shortcut to the workspace or to a Folder.
     *
     * @param data The intent describing the shortcut.
     */
    private void completeAddShortcut(Intent data, long container, long screenId, int cellX,
            int cellY, PendingRequestArgs args) {
        if (args.getRequestCode() != REQUEST_CREATE_SHORTCUT
                || args.getPendingIntent().getComponent() == null) {
            return;
        }

        int[] cellXY = mTmpAddItemCellCoordinates;
        CellLayout layout = getCellLayout(container, screenId);

        ShortcutInfo info = null;
        if (Utilities.isAtLeastO()) {
            info = LauncherAppsCompatVO.createShortcutInfoFromPinItemRequest(
                    this, LauncherAppsCompatVO.getPinItemRequest(data), 0);
        }

        if (info == null) {
            // Legacy shortcuts are only supported for primary profile.
            info = Process.myUserHandle().equals(args.user)
                    ? InstallShortcutReceiver.fromShortcutIntent(this, data) : null;

            if (info == null) {
                Log.e(TAG, "Unable to parse a valid custom shortcut result");
                return;
            } else if (!new PackageManagerHelper(this).hasPermissionForActivity(
                    info.intent, args.getPendingIntent().getComponent().getPackageName())) {
                // The app is trying to add a shortcut without sufficient permissions
                Log.e(TAG, "Ignoring malicious intent " + info.intent.toUri(0));
                return;
            }
        }

        if (container < 0) {
            // Adding a shortcut to the Workspace.
            final View view = createShortcut(info);
            boolean foundCellSpan = false;
            // First we check if we already know the exact location where we want to add this item.
            if (cellX >= 0 && cellY >= 0) {
                cellXY[0] = cellX;
                cellXY[1] = cellY;
                foundCellSpan = true;

                // If appropriate, either create a folder or add to an existing folder
                if (mWorkspace.createUserFolderIfNecessary(view, container, layout, cellXY, 0,
                        true, null, null)) {
                    return;
                }
                DragObject dragObject = new DragObject();
                dragObject.dragInfo = info;
                if (mWorkspace.addToExistingFolderIfNecessary(view, layout, cellXY, 0, dragObject,
                        true)) {
                    return;
                }
            } else {
                foundCellSpan = layout.findCellForSpan(cellXY, 1, 1);
            }

            if (!foundCellSpan) {
                mWorkspace.onNoCellFound(layout);
                return;
            }

            getModelWriter().addItemToDatabase(info, container, screenId, cellXY[0], cellXY[1]);
            mWorkspace.addInScreen(view, info);
        } else {
            // Adding a shortcut to a Folder.
            final long folderIconId = container;
            FolderIcon folderIcon = (FolderIcon) mWorkspace.getFirstMatch(new ItemOperator() {
                @Override
                public boolean evaluate(ItemInfo info, View view) {
                    return info != null && info.id == folderIconId;
                }
            });

            if (folderIcon != null) {
                FolderInfo folderInfo = (FolderInfo) folderIcon.getTag();
                folderInfo.add(info, args.rank, false);
            } else {
                Log.e(TAG, "Could not find folder with id " + folderIconId + " to add shortcut.");
            }
        }
    }

    /**
     * Add a widget to the workspace.
     *
     * @param appWidgetId The app widget id
     */
    @Thunk void completeAddAppWidget(int appWidgetId, ItemInfo itemInfo,
            AppWidgetHostView hostView, LauncherAppWidgetProviderInfo appWidgetInfo) {

        if (appWidgetInfo == null) {
            appWidgetInfo = mAppWidgetManager.getLauncherAppWidgetInfo(appWidgetId);
        }

        if (appWidgetInfo.isCustomWidget) {
            appWidgetId = LauncherAppWidgetInfo.CUSTOM_WIDGET_ID;
        }

        LauncherAppWidgetInfo launcherInfo;
        launcherInfo = new LauncherAppWidgetInfo(appWidgetId, appWidgetInfo.provider);
        launcherInfo.spanX = itemInfo.spanX;
        launcherInfo.spanY = itemInfo.spanY;
        launcherInfo.minSpanX = itemInfo.minSpanX;
        launcherInfo.minSpanY = itemInfo.minSpanY;
        launcherInfo.user = appWidgetInfo.getUser();

        getModelWriter().addItemToDatabase(launcherInfo,
                itemInfo.container, itemInfo.screenId, itemInfo.cellX, itemInfo.cellY);

        if (hostView == null) {
            // Perform actual inflation because we're live
            hostView = mAppWidgetHost.createView(this, appWidgetId, appWidgetInfo);
        }
        hostView.setVisibility(View.VISIBLE);
        prepareAppWidget(hostView, launcherInfo);
        mWorkspace.addInScreen(hostView, launcherInfo);
    }

    private void prepareAppWidget(AppWidgetHostView hostView, LauncherAppWidgetInfo item) {
        hostView.setTag(item);
        item.onBindAppWidget(this, hostView);
        hostView.setFocusable(true);
        hostView.setOnFocusChangeListener(mFocusHandler);
    }

    private final BroadcastReceiver mReceiver = new BroadcastReceiver() {
        @Override
        public void onReceive(Context context, Intent intent) {
            final String action = intent.getAction();
            if (Intent.ACTION_SCREEN_OFF.equals(action)) {
                mDragLayer.clearResizeFrame();

                // Reset AllApps to its initial state only if we are not in the middle of
                // processing a multi-step drop
                if (mAppsView != null && mWidgetsView != null && mPendingRequestArgs == null) {
                    if (!showWorkspace(false)) {
                        // If we are already on the workspace, then manually reset all apps
                        mAppsView.reset();
                    }
                }
                mIsResumeFromActionScreenOff = true;
            }
        }
    };

    public void updateIconBadges(final Set<PackageUserKey> updatedBadges) {
        Runnable r = new Runnable() {
            @Override
            public void run() {
                mWorkspace.updateIconBadges(updatedBadges);
                mAppsView.updateIconBadges(updatedBadges);

                PopupContainerWithArrow popup = PopupContainerWithArrow.getOpen(Launcher.this);
                if (popup != null) {
                    popup.updateNotificationHeader(updatedBadges);
                }
            }
        };
        if (!waitUntilResume(r)) {
            r.run();
        }
    }

    @Override
    public void onAttachedToWindow() {
        super.onAttachedToWindow();

        FirstFrameAnimatorHelper.initializeDrawListener(getWindow().getDecorView());
        if (mLauncherCallbacks != null) {
            mLauncherCallbacks.onAttachedToWindow();
        }
    }

    @Override
    public void onDetachedFromWindow() {
        super.onDetachedFromWindow();

        if (mLauncherCallbacks != null) {
            mLauncherCallbacks.onDetachedFromWindow();
        }
    }

    public void onWindowVisibilityChanged(int visibility) {
        // The following code used to be in onResume, but it turns out onResume is called when
        // you're in All Apps and click home to go to the workspace. onWindowVisibilityChanged
        // is a more appropriate event to handle
        if (visibility == View.VISIBLE) {
            if (!mWorkspaceLoading) {
                final ViewTreeObserver observer = mWorkspace.getViewTreeObserver();
                // We want to let Launcher draw itself at least once before we force it to build
                // layers on all the workspace pages, so that transitioning to Launcher from other
                // apps is nice and speedy.
                observer.addOnDrawListener(new ViewTreeObserver.OnDrawListener() {
                    private boolean mStarted = false;
                    public void onDraw() {
                        if (mStarted) return;
                        mStarted = true;
                        // We delay the layer building a bit in order to give
                        // other message processing a time to run.  In particular
                        // this avoids a delay in hiding the IME if it was
                        // currently shown, because doing that may involve
                        // some communication back with the app.
                        mWorkspace.postDelayed(mBuildLayersRunnable, 500);
                        final ViewTreeObserver.OnDrawListener listener = this;
                        mWorkspace.post(new Runnable() {
                            public void run() {
                                if (mWorkspace != null &&
                                        mWorkspace.getViewTreeObserver() != null) {
                                    mWorkspace.getViewTreeObserver().
                                            removeOnDrawListener(listener);
                                }
                            }
                        });
                        return;
                    }
                });
            }
            clearTypedText();
        }
    }

    public DragLayer getDragLayer() {
        return mDragLayer;
    }

    public AllAppsContainerView getAppsView() {
        return mAppsView;
    }

    public WidgetsContainerView getWidgetsView() {
        return mWidgetsView;
    }

    public Workspace getWorkspace() {
        return mWorkspace;
    }

    public Hotseat getHotseat() {
        return mHotseat;
    }

    public ViewGroup getOverviewPanel() {
        return mOverviewPanel;
    }

    public DropTargetBar getDropTargetBar() {
        return mDropTargetBar;
    }

    public LauncherAppWidgetHost getAppWidgetHost() {
        return mAppWidgetHost;
    }

    public LauncherModel getModel() {
        return mModel;
    }

    public ModelWriter getModelWriter() {
        return mModelWriter;
    }

    public SharedPreferences getSharedPrefs() {
        return mSharedPrefs;
    }

    @Override
    protected void onNewIntent(Intent intent) {
        long startTime = 0;
        if (DEBUG_RESUME_TIME) {
            startTime = System.currentTimeMillis();
        }
        super.onNewIntent(intent);

        boolean alreadyOnHome = mHasFocus && ((intent.getFlags() &
                Intent.FLAG_ACTIVITY_BROUGHT_TO_FRONT)
                != Intent.FLAG_ACTIVITY_BROUGHT_TO_FRONT);

        // Check this condition before handling isActionMain, as this will get reset.
        boolean shouldMoveToDefaultScreen = alreadyOnHome &&
                mState == State.WORKSPACE && AbstractFloatingView.getTopOpenView(this) == null;

        boolean isActionMain = Intent.ACTION_MAIN.equals(intent.getAction());
        if (isActionMain) {
            if (mWorkspace == null) {
                // Can be cases where mWorkspace is null, this prevents a NPE
                return;
            }

            // Note: There should be at most one log per method call. This is enforced implicitly
            // by using if-else statements.
            UserEventDispatcher ued = getUserEventDispatcher();

            // TODO: Log this case.
            mWorkspace.exitWidgetResizeMode();

            AbstractFloatingView topOpenView = AbstractFloatingView.getTopOpenView(this);
            if (topOpenView instanceof PopupContainerWithArrow) {
                ued.logActionCommand(Action.Command.HOME_INTENT,
                        topOpenView.getExtendedTouchView(), ContainerType.DEEPSHORTCUTS);
            } else if (topOpenView instanceof Folder) {
                ued.logActionCommand(Action.Command.HOME_INTENT,
                            ((Folder) topOpenView).getFolderIcon(), ContainerType.FOLDER);
            } else if (alreadyOnHome) {
                ued.logActionCommand(Action.Command.HOME_INTENT,
                        mWorkspace.getState().containerType, mWorkspace.getCurrentPage());
            }

            // In all these cases, only animate if we're already on home
            AbstractFloatingView.closeAllOpenViews(this, alreadyOnHome);
            exitSpringLoadedDragMode();

            // If we are already on home, then just animate back to the workspace,
            // otherwise, just wait until onResume to set the state back to Workspace
            if (alreadyOnHome) {
                showWorkspace(true);
            } else {
                mOnResumeState = State.WORKSPACE;
            }

            final View v = getWindow().peekDecorView();
            if (v != null && v.getWindowToken() != null) {
                InputMethodManager imm = (InputMethodManager) getSystemService(
                        INPUT_METHOD_SERVICE);
                imm.hideSoftInputFromWindow(v.getWindowToken(), 0);
            }

            // Reset the apps view
            if (!alreadyOnHome && mAppsView != null) {
                mAppsView.reset();
            }

            // Reset the widgets view
            if (!alreadyOnHome && mWidgetsView != null) {
                mWidgetsView.scrollToTop();
            }

            if (mLauncherCallbacks != null) {
                mLauncherCallbacks.onHomeIntent();
            }
        }
        PinItemDragListener.handleDragRequest(this, intent);

        if (mLauncherCallbacks != null) {
            mLauncherCallbacks.onNewIntent(intent);
        }

        // Defer moving to the default screen until after we callback to the LauncherCallbacks
        // as slow logic in the callbacks eat into the time the scroller expects for the snapToPage
        // animation.
        if (isActionMain) {
            boolean callbackAllowsMoveToDefaultScreen = mLauncherCallbacks != null ?
                    mLauncherCallbacks.shouldMoveToDefaultScreenOnHomeIntent() : true;
            if (shouldMoveToDefaultScreen && !mWorkspace.isTouchActive()
                    && callbackAllowsMoveToDefaultScreen) {

                // We use this flag to suppress noisy callbacks above custom content state
                // from onResume.
                mMoveToDefaultScreenFromNewIntent = true;
                mWorkspace.post(new Runnable() {
                    @Override
                    public void run() {
                        if (mWorkspace != null) {
                            mWorkspace.moveToDefaultScreen(true);
                        }
                    }
                });
            }
        }

        if (DEBUG_RESUME_TIME) {
            Log.d(TAG, "Time spent in onNewIntent: " + (System.currentTimeMillis() - startTime));
        }
    }

    @Override
    public void onRestoreInstanceState(Bundle state) {
        super.onRestoreInstanceState(state);
        for (int page: mSynchronouslyBoundPages) {
            mWorkspace.restoreInstanceStateForChild(page);
        }
    }

    @Override
    protected void onSaveInstanceState(Bundle outState) {
        if (mWorkspace.getChildCount() > 0) {
            outState.putInt(RUNTIME_STATE_CURRENT_SCREEN,
                    mWorkspace.getCurrentPageOffsetFromCustomContent());

        }
        super.onSaveInstanceState(outState);

        outState.putInt(RUNTIME_STATE, mState.ordinal());
        // We close any open folders and shortcut containers since they will not be re-opened,
        // and we need to make sure this state is reflected.
        AbstractFloatingView.closeAllOpenViews(this, false);

        if (mPendingRequestArgs != null) {
            outState.putParcelable(RUNTIME_STATE_PENDING_REQUEST_ARGS, mPendingRequestArgs);
        }
        if (mPendingActivityResult != null) {
            outState.putParcelable(RUNTIME_STATE_PENDING_ACTIVITY_RESULT, mPendingActivityResult);
        }

        if (mLauncherCallbacks != null) {
            mLauncherCallbacks.onSaveInstanceState(outState);
        }
    }

    @Override
    public void onDestroy() {
        super.onDestroy();

        unregisterReceiver(mReceiver);
        mWorkspace.removeCallbacks(mBuildLayersRunnable);
        mWorkspace.removeFolderListeners();

        // Stop callbacks from LauncherModel
        // It's possible to receive onDestroy after a new Launcher activity has
        // been created. In this case, don't interfere with the new Launcher.
        if (mModel.isCurrentCallbacks(this)) {
            mModel.stopLoader();
            LauncherAppState.getInstance(this).setLauncher(null);
        }

        if (mRotationPrefChangeHandler != null) {
            mSharedPrefs.unregisterOnSharedPreferenceChangeListener(mRotationPrefChangeHandler);
        }

        try {
            mAppWidgetHost.stopListening();
        } catch (NullPointerException ex) {
            Log.w(TAG, "problem while stopping AppWidgetHost during Launcher destruction", ex);
        }
        mAppWidgetHost = null;

        TextKeyListener.getInstance().release();

        ((AccessibilityManager) getSystemService(ACCESSIBILITY_SERVICE))
                .removeAccessibilityStateChangeListener(this);

        WallpaperColorInfo.getInstance(this).setOnThemeChangeListener(null);

        LauncherAnimUtils.onDestroyActivity();

        if (mLauncherCallbacks != null) {
            mLauncherCallbacks.onDestroy();
        }
    }

    public LauncherAccessibilityDelegate getAccessibilityDelegate() {
        return mAccessibilityDelegate;
    }

    public DragController getDragController() {
        return mDragController;
    }

    @Override
    public void startActivityForResult(Intent intent, int requestCode, Bundle options) {
        super.startActivityForResult(intent, requestCode, options);
    }

    @Override
    public void startIntentSenderForResult (IntentSender intent, int requestCode,
            Intent fillInIntent, int flagsMask, int flagsValues, int extraFlags, Bundle options) {
        try {
            super.startIntentSenderForResult(intent, requestCode,
                fillInIntent, flagsMask, flagsValues, extraFlags, options);
        } catch (IntentSender.SendIntentException e) {
            throw new ActivityNotFoundException();
        }
    }

    /**
     * Indicates that we want global search for this activity by setting the globalSearch
     * argument for {@link #startSearch} to true.
     */
    @Override
    public void startSearch(String initialQuery, boolean selectInitialQuery,
            Bundle appSearchData, boolean globalSearch) {

        if (initialQuery == null) {
            // Use any text typed in the launcher as the initial query
            initialQuery = getTypedText();
        }
        if (appSearchData == null) {
            appSearchData = new Bundle();
            appSearchData.putString("source", "launcher-search");
        }

        if (mLauncherCallbacks == null ||
                !mLauncherCallbacks.startSearch(initialQuery, selectInitialQuery, appSearchData)) {
            // Starting search from the callbacks failed. Start the default global search.
            startGlobalSearch(initialQuery, selectInitialQuery, appSearchData, null);
        }

        // We need to show the workspace after starting the search
        showWorkspace(true);
    }

    /**
     * Starts the global search activity. This code is a copied from SearchManager
     */
    public void startGlobalSearch(String initialQuery,
            boolean selectInitialQuery, Bundle appSearchData, Rect sourceBounds) {
        final SearchManager searchManager =
            (SearchManager) getSystemService(Context.SEARCH_SERVICE);
        ComponentName globalSearchActivity = searchManager.getGlobalSearchActivity();
        if (globalSearchActivity == null) {
            Log.w(TAG, "No global search activity found.");
            return;
        }
        Intent intent = new Intent(SearchManager.INTENT_ACTION_GLOBAL_SEARCH);
        intent.addFlags(Intent.FLAG_ACTIVITY_NEW_TASK);
        intent.setComponent(globalSearchActivity);
        // Make sure that we have a Bundle to put source in
        if (appSearchData == null) {
            appSearchData = new Bundle();
        } else {
            appSearchData = new Bundle(appSearchData);
        }
        // Set source to package name of app that starts global search if not set already.
        if (!appSearchData.containsKey("source")) {
            appSearchData.putString("source", getPackageName());
        }
        intent.putExtra(SearchManager.APP_DATA, appSearchData);
        if (!TextUtils.isEmpty(initialQuery)) {
            intent.putExtra(SearchManager.QUERY, initialQuery);
        }
        if (selectInitialQuery) {
            intent.putExtra(SearchManager.EXTRA_SELECT_QUERY, selectInitialQuery);
        }
        intent.setSourceBounds(sourceBounds);
        try {
            startActivity(intent);
        } catch (ActivityNotFoundException ex) {
            Log.e(TAG, "Global search activity not found: " + globalSearchActivity);
        }
    }

    public boolean isOnCustomContent() {
        return mWorkspace.isOnOrMovingToCustomContent();
    }

    @Override
    public boolean onPrepareOptionsMenu(Menu menu) {
        super.onPrepareOptionsMenu(menu);
        if (mLauncherCallbacks != null) {
            return mLauncherCallbacks.onPrepareOptionsMenu(menu);
        }
        return false;
    }

    @Override
    public boolean onSearchRequested() {
        startSearch(null, false, null, true);
        // Use a custom animation for launching search
        return true;
    }

    public boolean isWorkspaceLocked() {
        return mWorkspaceLoading || mPendingRequestArgs != null;
    }

    public boolean isWorkspaceLoading() {
        return mWorkspaceLoading;
    }

    private void setWorkspaceLoading(boolean value) {
        boolean isLocked = isWorkspaceLocked();
        mWorkspaceLoading = value;
        if (isLocked != isWorkspaceLocked()) {
            onWorkspaceLockedChanged();
        }
    }

    public void setWaitingForResult(PendingRequestArgs args) {
        boolean isLocked = isWorkspaceLocked();
        mPendingRequestArgs = args;
        if (isLocked != isWorkspaceLocked()) {
            onWorkspaceLockedChanged();
        }
    }

    protected void onWorkspaceLockedChanged() {
        if (mLauncherCallbacks != null) {
            mLauncherCallbacks.onWorkspaceLockedChanged();
        }
    }

    void addAppWidgetFromDropImpl(int appWidgetId, ItemInfo info, AppWidgetHostView boundWidget,
            WidgetAddFlowHandler addFlowHandler) {
        if (LOGD) {
            Log.d(TAG, "Adding widget from drop");
        }
        addAppWidgetImpl(appWidgetId, info, boundWidget, addFlowHandler, 0);
    }

    void addAppWidgetImpl(int appWidgetId, ItemInfo info,
            AppWidgetHostView boundWidget, WidgetAddFlowHandler addFlowHandler, int delay) {
        if (!addFlowHandler.startConfigActivity(this, appWidgetId, info, REQUEST_CREATE_APPWIDGET)) {
            // If the configuration flow was not started, add the widget

            Runnable onComplete = new Runnable() {
                @Override
                public void run() {
                    // Exit spring loaded mode if necessary after adding the widget
                    exitSpringLoadedDragModeDelayed(true, EXIT_SPRINGLOADED_MODE_SHORT_TIMEOUT,
                            null);
                }
            };
            completeAddAppWidget(appWidgetId, info, boundWidget, addFlowHandler.getProviderInfo(this));
            mWorkspace.removeExtraEmptyScreenDelayed(true, onComplete, delay, false);
        }
    }

    protected void moveToCustomContentScreen(boolean animate) {
        // Close any folders that may be open.
        AbstractFloatingView.closeAllOpenViews(this, animate);
        mWorkspace.moveToCustomContentScreen(animate);
    }

    public void addPendingItem(PendingAddItemInfo info, long container, long screenId,
            int[] cell, int spanX, int spanY) {
        info.container = container;
        info.screenId = screenId;
        if (cell != null) {
            info.cellX = cell[0];
            info.cellY = cell[1];
        }
        info.spanX = spanX;
        info.spanY = spanY;

        switch (info.itemType) {
            case LauncherSettings.Favorites.ITEM_TYPE_CUSTOM_APPWIDGET:
            case LauncherSettings.Favorites.ITEM_TYPE_APPWIDGET:
                addAppWidgetFromDrop((PendingAddWidgetInfo) info);
                break;
            case LauncherSettings.Favorites.ITEM_TYPE_SHORTCUT:
                processShortcutFromDrop((PendingAddShortcutInfo) info);
                break;
            default:
                throw new IllegalStateException("Unknown item type: " + info.itemType);
            }
    }

    /**
     * Process a shortcut drop.
     */
    private void processShortcutFromDrop(PendingAddShortcutInfo info) {
        Intent intent = new Intent(Intent.ACTION_CREATE_SHORTCUT).setComponent(info.componentName);
        setWaitingForResult(PendingRequestArgs.forIntent(REQUEST_CREATE_SHORTCUT, intent, info));
        if (!info.activityInfo.startConfigActivity(this, REQUEST_CREATE_SHORTCUT)) {
            handleActivityResult(REQUEST_CREATE_SHORTCUT, RESULT_CANCELED, null);
        }
    }

    /**
     * Process a widget drop.
     */
    private void addAppWidgetFromDrop(PendingAddWidgetInfo info) {
        AppWidgetHostView hostView = info.boundWidget;
        int appWidgetId;
        WidgetAddFlowHandler addFlowHandler = info.getHandler();
        if (hostView != null) {
            // In the case where we've prebound the widget, we remove it from the DragLayer
            if (LOGD) {
                Log.d(TAG, "Removing widget view from drag layer and setting boundWidget to null");
            }
            getDragLayer().removeView(hostView);

            appWidgetId = hostView.getAppWidgetId();
            addAppWidgetFromDropImpl(appWidgetId, info, hostView, addFlowHandler);

            // Clear the boundWidget so that it doesn't get destroyed.
            info.boundWidget = null;
        } else {
            // In this case, we either need to start an activity to get permission to bind
            // the widget, or we need to start an activity to configure the widget, or both.
            appWidgetId = getAppWidgetHost().allocateAppWidgetId();
            Bundle options = info.bindOptions;

            boolean success = mAppWidgetManager.bindAppWidgetIdIfAllowed(
                    appWidgetId, info.info, options);
            if (success) {
                addAppWidgetFromDropImpl(appWidgetId, info, null, addFlowHandler);
            } else {
                addFlowHandler.startBindFlow(this, appWidgetId, info, REQUEST_BIND_APPWIDGET);
            }
        }
    }

    FolderIcon addFolder(CellLayout layout, long container, final long screenId, int cellX,
            int cellY) {
        final FolderInfo folderInfo = new FolderInfo();
        folderInfo.title = getText(R.string.folder_name);

        // Update the model
        getModelWriter().addItemToDatabase(folderInfo, container, screenId, cellX, cellY);

        // Create the view
        FolderIcon newFolder = FolderIcon.fromXml(R.layout.folder_icon, this, layout, folderInfo);
        mWorkspace.addInScreen(newFolder, folderInfo);
        // Force measure the new folder icon
        CellLayout parent = mWorkspace.getParentCellLayoutForView(newFolder);
        parent.getShortcutsAndWidgets().measureChild(newFolder);
        return newFolder;
    }

    /**
     * Unbinds the view for the specified item, and removes the item and all its children.
     *
     * @param v the view being removed.
     * @param itemInfo the {@link ItemInfo} for this view.
     * @param deleteFromDb whether or not to delete this item from the db.
     */
    public boolean removeItem(View v, final ItemInfo itemInfo, boolean deleteFromDb) {
        if (itemInfo instanceof ShortcutInfo) {
            // Remove the shortcut from the folder before removing it from launcher
            View folderIcon = mWorkspace.getHomescreenIconByItemId(itemInfo.container);
            if (folderIcon instanceof FolderIcon) {
                ((FolderInfo) folderIcon.getTag()).remove((ShortcutInfo) itemInfo, true);
            } else {
                mWorkspace.removeWorkspaceItem(v);
            }
            if (deleteFromDb) {
                getModelWriter().deleteItemFromDatabase(itemInfo);
            }
        } else if (itemInfo instanceof FolderInfo) {
            final FolderInfo folderInfo = (FolderInfo) itemInfo;
            if (v instanceof FolderIcon) {
                ((FolderIcon) v).removeListeners();
            }
            mWorkspace.removeWorkspaceItem(v);
            if (deleteFromDb) {
                getModelWriter().deleteFolderAndContentsFromDatabase(folderInfo);
            }
        } else if (itemInfo instanceof LauncherAppWidgetInfo) {
            final LauncherAppWidgetInfo widgetInfo = (LauncherAppWidgetInfo) itemInfo;
            mWorkspace.removeWorkspaceItem(v);
            if (deleteFromDb) {
                deleteWidgetInfo(widgetInfo);
            }
        } else {
            return false;
        }
        return true;
    }

    /**
     * Deletes the widget info and the widget id.
     */
    private void deleteWidgetInfo(final LauncherAppWidgetInfo widgetInfo) {
        final LauncherAppWidgetHost appWidgetHost = getAppWidgetHost();
        if (appWidgetHost != null && !widgetInfo.isCustomWidget() && widgetInfo.isWidgetIdAllocated()) {
            // Deleting an app widget ID is a void call but writes to disk before returning
            // to the caller...
            new AsyncTask<Void, Void, Void>() {
                public Void doInBackground(Void ... args) {
                    appWidgetHost.deleteAppWidgetId(widgetInfo.appWidgetId);
                    return null;
                }
            }.executeOnExecutor(Utilities.THREAD_POOL_EXECUTOR);
        }
        getModelWriter().deleteItemFromDatabase(widgetInfo);
    }

    @Override
    public boolean dispatchKeyEvent(KeyEvent event) {
        return (event.getKeyCode() == KeyEvent.KEYCODE_HOME) || super.dispatchKeyEvent(event);
    }

    @Override
    public void onBackPressed() {
        if (mLauncherCallbacks != null && mLauncherCallbacks.handleBackPressed()) {
            return;
        }

        if (mDragController.isDragging()) {
            mDragController.cancelDrag();
            return;
        }

        // Note: There should be at most one log per method call. This is enforced implicitly
        // by using if-else statements.
        UserEventDispatcher ued = getUserEventDispatcher();
        AbstractFloatingView topView = AbstractFloatingView.getTopOpenView(this);
        if (topView != null) {
            if (topView.getActiveTextView() != null) {
                topView.getActiveTextView().dispatchBackKey();
            } else {
                if (topView instanceof PopupContainerWithArrow) {
                    ued.logActionCommand(Action.Command.BACK,
                            topView.getExtendedTouchView(), ContainerType.DEEPSHORTCUTS);
                } else if (topView instanceof Folder) {
                    ued.logActionCommand(Action.Command.BACK,
                            ((Folder) topView).getFolderIcon(), ContainerType.FOLDER);
                }
                topView.close(true);
            }
        } else if (isAppsViewVisible()) {
            ued.logActionCommand(Action.Command.BACK, ContainerType.ALLAPPS);
            showWorkspace(true);
        } else if (isWidgetsViewVisible())  {
            ued.logActionCommand(Action.Command.BACK, ContainerType.WIDGETS);
            showOverviewMode(true);
        } else if (mWorkspace.isInOverviewMode()) {
            ued.logActionCommand(Action.Command.BACK, ContainerType.OVERVIEW);
            showWorkspace(true);
        } else {
            // TODO: Log this case.
            mWorkspace.exitWidgetResizeMode();

            // Back button is a no-op here, but give at least some feedback for the button press
            mWorkspace.showOutlinesTemporarily();
        }
    }

    /**
     * Launches the intent referred by the clicked shortcut.
     *
     * @param v The view representing the clicked shortcut.
     */
    public void onClick(View v) {
        // Make sure that rogue clicks don't get through while allapps is launching, or after the
        // view has detached (it's possible for this to happen if the view is removed mid touch).
        if (v.getWindowToken() == null) {
            return;
        }

        if (!mWorkspace.isFinishedSwitchingState()) {
            return;
        }

        if (v instanceof Workspace) {
            if (mWorkspace.isInOverviewMode()) {
                getUserEventDispatcher().logActionOnContainer(LauncherLogProto.Action.Type.TOUCH,
                        LauncherLogProto.Action.Direction.NONE,
                        LauncherLogProto.ContainerType.OVERVIEW, mWorkspace.getCurrentPage());
                showWorkspace(true);
            }
            return;
        }

        if (v instanceof CellLayout) {
            if (mWorkspace.isInOverviewMode()) {
                int page = mWorkspace.indexOfChild(v);
                getUserEventDispatcher().logActionOnContainer(LauncherLogProto.Action.Type.TOUCH,
                        LauncherLogProto.Action.Direction.NONE,
                        LauncherLogProto.ContainerType.OVERVIEW, page);
                mWorkspace.snapToPageFromOverView(page);
                showWorkspace(true);
            }
            return;
        }

        Object tag = v.getTag();
        if (tag instanceof ShortcutInfo) {
            onClickAppShortcut(v);
        } else if (tag instanceof FolderInfo) {
            if (v instanceof FolderIcon) {
                onClickFolderIcon(v);
            }
        } else if ((FeatureFlags.LAUNCHER3_ALL_APPS_PULL_UP && v instanceof PageIndicator) ||
                (v == mAllAppsButton && mAllAppsButton != null)) {
            onClickAllAppsButton(v);
        } else if (tag instanceof AppInfo) {
            startAppShortcutOrInfoActivity(v);
        } else if (tag instanceof LauncherAppWidgetInfo) {
            if (v instanceof PendingAppWidgetHostView) {
                onClickPendingWidget((PendingAppWidgetHostView) v);
            }
        }
    }

    @SuppressLint("ClickableViewAccessibility")
    public boolean onTouch(View v, MotionEvent event) {
        return false;
    }

    /**
     * Event handler for the app widget view which has not fully restored.
     */
    public void onClickPendingWidget(final PendingAppWidgetHostView v) {
        if (mIsSafeModeEnabled) {
            Toast.makeText(this, R.string.safemode_widget_error, Toast.LENGTH_SHORT).show();
            return;
        }

        final LauncherAppWidgetInfo info = (LauncherAppWidgetInfo) v.getTag();
        if (v.isReadyForClickSetup()) {
            LauncherAppWidgetProviderInfo appWidgetInfo =
                    mAppWidgetManager.findProvider(info.providerName, info.user);
            if (appWidgetInfo == null) {
                return;
            }
            WidgetAddFlowHandler addFlowHandler = new WidgetAddFlowHandler(appWidgetInfo);

            if (info.hasRestoreFlag(LauncherAppWidgetInfo.FLAG_ID_NOT_VALID)) {
                if (!info.hasRestoreFlag(LauncherAppWidgetInfo.FLAG_ID_ALLOCATED)) {
                    // This should not happen, as we make sure that an Id is allocated during bind.
                    return;
                }
                addFlowHandler.startBindFlow(this, info.appWidgetId, info,
                        REQUEST_BIND_PENDING_APPWIDGET);
            } else {
                addFlowHandler.startConfigActivity(this, info, REQUEST_RECONFIGURE_APPWIDGET);
            }
        } else {
            final String packageName = info.providerName.getPackageName();
            onClickPendingAppItem(v, packageName, info.installProgress >= 0);
        }
    }

    /**
     * Event handler for the "grid" button that appears on the home screen, which
     * enters all apps mode.
     *
     * @param v The view that was clicked.
     */
    protected void onClickAllAppsButton(View v) {
        if (LOGD) Log.d(TAG, "onClickAllAppsButton");
        if (!isAppsViewVisible()) {
            getUserEventDispatcher().logActionOnControl(Action.Touch.TAP,
                    ControlType.ALL_APPS_BUTTON);
            showAppsView(true /* animated */, true /* updatePredictedApps */,
                    false /* focusSearchBar */);
        }
    }

    protected void onLongClickAllAppsButton(View v) {
        if (LOGD) Log.d(TAG, "onLongClickAllAppsButton");
        if (!isAppsViewVisible()) {
            getUserEventDispatcher().logActionOnControl(Action.Touch.LONGPRESS,
                    ControlType.ALL_APPS_BUTTON);
            showAppsView(true /* animated */,
                    true /* updatePredictedApps */, true /* focusSearchBar */);
        }
    }

    private void onClickPendingAppItem(final View v, final String packageName,
            boolean downloadStarted) {
        if (downloadStarted) {
            // If the download has started, simply direct to the market app.
            startMarketIntentForPackage(v, packageName);
            return;
        }
        new AlertDialog.Builder(this)
            .setTitle(R.string.abandoned_promises_title)
            .setMessage(R.string.abandoned_promise_explanation)
            .setPositiveButton(R.string.abandoned_search, new DialogInterface.OnClickListener() {
                @Override
                public void onClick(DialogInterface dialogInterface, int i) {
                    startMarketIntentForPackage(v, packageName);
                }
            })
            .setNeutralButton(R.string.abandoned_clean_this,
                new DialogInterface.OnClickListener() {
                    public void onClick(DialogInterface dialog, int id) {
                        final UserHandle user = Process.myUserHandle();
                        mWorkspace.removeAbandonedPromise(packageName, user);
                    }
                })
            .create().show();
    }

    private void startMarketIntentForPackage(View v, String packageName) {
        ItemInfo item = (ItemInfo) v.getTag();
        Intent intent = PackageManagerHelper.getMarketIntent(packageName);
        boolean success = startActivitySafely(v, intent, item);
        if (success && v instanceof BubbleTextView) {
            mWaitingForResume = (BubbleTextView) v;
            mWaitingForResume.setStayPressed(true);
        }
    }

    /**
     * Event handler for an app shortcut click.
     *
     * @param v The view that was clicked. Must be a tagged with a {@link ShortcutInfo}.
     */
    protected void onClickAppShortcut(final View v) {
        if (LOGD) Log.d(TAG, "onClickAppShortcut");
        Object tag = v.getTag();
        if (!(tag instanceof ShortcutInfo)) {
            throw new IllegalArgumentException("Input must be a Shortcut");
        }

        // Open shortcut
        final ShortcutInfo shortcut = (ShortcutInfo) tag;

        if (shortcut.isDisabled != 0) {
            if ((shortcut.isDisabled &
                    ~ShortcutInfo.FLAG_DISABLED_SUSPENDED &
                    ~ShortcutInfo.FLAG_DISABLED_QUIET_USER) == 0) {
                // If the app is only disabled because of the above flags, launch activity anyway.
                // Framework will tell the user why the app is suspended.
            } else {
                if (!TextUtils.isEmpty(shortcut.disabledMessage)) {
                    // Use a message specific to this shortcut, if it has one.
                    Toast.makeText(this, shortcut.disabledMessage, Toast.LENGTH_SHORT).show();
                    return;
                }
                // Otherwise just use a generic error message.
                int error = R.string.activity_not_available;
                if ((shortcut.isDisabled & ShortcutInfo.FLAG_DISABLED_SAFEMODE) != 0) {
                    error = R.string.safemode_shortcut_error;
                } else if ((shortcut.isDisabled & ShortcutInfo.FLAG_DISABLED_BY_PUBLISHER) != 0 ||
                        (shortcut.isDisabled & ShortcutInfo.FLAG_DISABLED_LOCKED_USER) != 0) {
                    error = R.string.shortcut_not_available;
                }
                Toast.makeText(this, error, Toast.LENGTH_SHORT).show();
                return;
            }
        }

        // Check for abandoned promise
        if ((v instanceof BubbleTextView) && shortcut.isPromise()) {
            String packageName = shortcut.intent.getComponent() != null ?
                    shortcut.intent.getComponent().getPackageName() : shortcut.intent.getPackage();
            if (!TextUtils.isEmpty(packageName)) {
                onClickPendingAppItem(v, packageName,
                        shortcut.hasStatusFlag(ShortcutInfo.FLAG_INSTALL_SESSION_ACTIVE));
                return;
            }
        }

        // Start activities
        startAppShortcutOrInfoActivity(v);
    }

    private void startAppShortcutOrInfoActivity(View v) {
        ItemInfo item = (ItemInfo) v.getTag();
        Intent intent;
        if (item instanceof PromiseAppInfo) {
            PromiseAppInfo promiseAppInfo = (PromiseAppInfo) item;
            intent = promiseAppInfo.getMarketIntent();
        } else {
            intent = item.getIntent();
        }
        if (intent == null) {
            throw new IllegalArgumentException("Input must have a valid intent");
        }
        boolean success = startActivitySafely(v, intent, item);
        getUserEventDispatcher().logAppLaunch(v, intent); // TODO for discovered apps b/35802115

        if (success && v instanceof BubbleTextView) {
            mWaitingForResume = (BubbleTextView) v;
            mWaitingForResume.setStayPressed(true);
        }
    }

    /**
     * Event handler for a folder icon click.
     *
     * @param v The view that was clicked. Must be an instance of {@link FolderIcon}.
     */
    protected void onClickFolderIcon(View v) {
        if (LOGD) Log.d(TAG, "onClickFolder");
        if (!(v instanceof FolderIcon)){
            throw new IllegalArgumentException("Input must be a FolderIcon");
        }

        Folder folder = ((FolderIcon) v).getFolder();
        if (!folder.isOpen() && !folder.isDestroyed()) {
            // Open the requested folder
            folder.animateOpen();
        }
    }

    /**
     * Event handler for the (Add) Widgets button that appears after a long press
     * on the home screen.
     */
    public void onClickAddWidgetButton(View view) {
        if (LOGD) Log.d(TAG, "onClickAddWidgetButton");
        if (mIsSafeModeEnabled) {
            Toast.makeText(this, R.string.safemode_widget_error, Toast.LENGTH_SHORT).show();
        } else {
            showWidgetsView(true /* animated */, true /* resetPageToZero */);
        }
    }

    /**
     * Event handler for the wallpaper picker button that appears after a long press
     * on the home screen.
     */
    public void onClickWallpaperPicker(View v) {
        if (!Utilities.isWallpaperAllowed(this)) {
            Toast.makeText(this, R.string.msg_disabled_by_admin, Toast.LENGTH_SHORT).show();
            return;
        }

        int pageScroll = mWorkspace.getScrollForPage(mWorkspace.getPageNearestToCenterOfScreen());
        float offset = mWorkspace.mWallpaperOffset.wallpaperOffsetForScroll(pageScroll);
        setWaitingForResult(new PendingRequestArgs(new ItemInfo()));
        Intent intent = new Intent(Intent.ACTION_SET_WALLPAPER)
                .putExtra(Utilities.EXTRA_WALLPAPER_OFFSET, offset);

        String pickerPackage = getString(R.string.wallpaper_picker_package);
        boolean hasTargetPackage = !TextUtils.isEmpty(pickerPackage);
        if (hasTargetPackage) {
            intent.setPackage(pickerPackage);
        }

        intent.setSourceBounds(getViewBounds(v));
        try {
            startActivityForResult(intent, REQUEST_PICK_WALLPAPER,
                    // If there is no target package, use the default intent chooser animation
                    hasTargetPackage ? getActivityLaunchOptions(v) : null);
        } catch (ActivityNotFoundException e) {
            setWaitingForResult(null);
            Toast.makeText(this, R.string.activity_not_found, Toast.LENGTH_SHORT).show();
        }
    }

    /**
     * Event handler for a click on the settings button that appears after a long press
     * on the home screen.
     */
    public void onClickSettingsButton(View v) {
        if (LOGD) Log.d(TAG, "onClickSettingsButton");
        Intent intent = new Intent(Intent.ACTION_APPLICATION_PREFERENCES)
                .setPackage(getPackageName());
        intent.setSourceBounds(getViewBounds(v));
        intent.addFlags(Intent.FLAG_ACTIVITY_NEW_TASK);
        startActivity(intent, getActivityLaunchOptions(v));
    }

    public View.OnTouchListener getHapticFeedbackTouchListener() {
        if (mHapticFeedbackTouchListener == null) {
            mHapticFeedbackTouchListener = new View.OnTouchListener() {
                @SuppressLint("ClickableViewAccessibility")
                @Override
                public boolean onTouch(View v, MotionEvent event) {
                    if ((event.getAction() & MotionEvent.ACTION_MASK) == MotionEvent.ACTION_DOWN) {
                        v.performHapticFeedback(HapticFeedbackConstants.VIRTUAL_KEY);
                    }
                    return false;
                }
            };
        }
        return mHapticFeedbackTouchListener;
    }

    @Override
    public void onAccessibilityStateChanged(boolean enabled) {
        mDragLayer.onAccessibilityStateChanged(enabled);
    }

    public void onDragStarted() {
        if (isOnCustomContent()) {
            // Custom content screen doesn't participate in drag and drop. If on custom
            // content screen, move to default.
            moveWorkspaceToDefaultScreen();
        }
    }

    /**
     * Called when the user stops interacting with the launcher.
     * This implies that the user is now on the homescreen and is not doing housekeeping.
     */
    protected void onInteractionEnd() {
        if (mLauncherCallbacks != null) {
            mLauncherCallbacks.onInteractionEnd();
        }
    }

    /**
     * Called when the user starts interacting with the launcher.
     * The possible interactions are:
     *  - open all apps
     *  - reorder an app shortcut, or a widget
     *  - open the overview mode.
     * This is a good time to stop doing things that only make sense
     * when the user is on the homescreen and not doing housekeeping.
     */
    protected void onInteractionBegin() {
        if (mLauncherCallbacks != null) {
            mLauncherCallbacks.onInteractionBegin();
        }
    }

    /** Updates the interaction state. */
    public void updateInteraction(Workspace.State fromState, Workspace.State toState) {
        // Only update the interacting state if we are transitioning to/from a view with an
        // overlay
        boolean fromStateWithOverlay = fromState != Workspace.State.NORMAL;
        boolean toStateWithOverlay = toState != Workspace.State.NORMAL;
        if (toStateWithOverlay) {
            onInteractionBegin();
        } else if (fromStateWithOverlay) {
            onInteractionEnd();
        }
    }

    private void startShortcutIntentSafely(Intent intent, Bundle optsBundle, ItemInfo info) {
        try {
            StrictMode.VmPolicy oldPolicy = StrictMode.getVmPolicy();
            try {
                // Temporarily disable deathPenalty on all default checks. For eg, shortcuts
                // containing file Uri's would cause a crash as penaltyDeathOnFileUriExposure
                // is enabled by default on NYC.
                StrictMode.setVmPolicy(new StrictMode.VmPolicy.Builder().detectAll()
                        .penaltyLog().build());

                if (info.itemType == LauncherSettings.Favorites.ITEM_TYPE_DEEP_SHORTCUT) {
                    String id = ((ShortcutInfo) info).getDeepShortcutId();
                    String packageName = intent.getPackage();
                    DeepShortcutManager.getInstance(this).startShortcut(
                            packageName, id, intent.getSourceBounds(), optsBundle, info.user);
                } else {
                    // Could be launching some bookkeeping activity
                    startActivity(intent, optsBundle);
                }
            } finally {
                StrictMode.setVmPolicy(oldPolicy);
            }
        } catch (SecurityException e) {
            // Due to legacy reasons, direct call shortcuts require Launchers to have the
            // corresponding permission. Show the appropriate permission prompt if that
            // is the case.
            if (intent.getComponent() == null
                    && Intent.ACTION_CALL.equals(intent.getAction())
                    && checkSelfPermission(Manifest.permission.CALL_PHONE) !=
                    PackageManager.PERMISSION_GRANTED) {

                setWaitingForResult(PendingRequestArgs
                        .forIntent(REQUEST_PERMISSION_CALL_PHONE, intent, info));
                requestPermissions(new String[]{Manifest.permission.CALL_PHONE},
                        REQUEST_PERMISSION_CALL_PHONE);
            } else {
                // No idea why this was thrown.
                throw e;
            }
        }
    }

    @TargetApi(Build.VERSION_CODES.M)
    public Bundle getActivityLaunchOptions(View v) {
        if (Utilities.ATLEAST_MARSHMALLOW) {
            int left = 0, top = 0;
            int width = v.getMeasuredWidth(), height = v.getMeasuredHeight();
            if (v instanceof TextView) {
                // Launch from center of icon, not entire view
                Drawable icon = Workspace.getTextViewIcon((TextView) v);
                if (icon != null) {
                    Rect bounds = icon.getBounds();
                    left = (width - bounds.width()) / 2;
                    top = v.getPaddingTop();
                    width = bounds.width();
                    height = bounds.height();
                }
            }
            return ActivityOptions.makeClipRevealAnimation(v, left, top, width, height).toBundle();
        } else if (Utilities.ATLEAST_LOLLIPOP_MR1) {
            // On L devices, we use the device default slide-up transition.
            // On L MR1 devices, we use a custom version of the slide-up transition which
            // doesn't have the delay present in the device default.
            return ActivityOptions.makeCustomAnimation(
                    this, R.anim.task_open_enter, R.anim.no_anim).toBundle();
        }
        return null;
    }

    public Rect getViewBounds(View v) {
        int[] pos = new int[2];
        v.getLocationOnScreen(pos);
        return new Rect(pos[0], pos[1], pos[0] + v.getWidth(), pos[1] + v.getHeight());
    }

    public boolean startActivitySafely(View v, Intent intent, ItemInfo item) {
        if (mIsSafeModeEnabled && !Utilities.isSystemApp(this, intent)) {
            Toast.makeText(this, R.string.safemode_shortcut_error, Toast.LENGTH_SHORT).show();
            return false;
        }
        // Only launch using the new animation if the shortcut has not opted out (this is a
        // private contract between launcher and may be ignored in the future).
        boolean useLaunchAnimation = (v != null) &&
                !intent.hasExtra(INTENT_EXTRA_IGNORE_LAUNCH_ANIMATION);
        Bundle optsBundle = useLaunchAnimation ? getActivityLaunchOptions(v) : null;

        UserHandle user = item == null ? null : item.user;

        // Prepare intent
        intent.addFlags(Intent.FLAG_ACTIVITY_NEW_TASK);
        if (v != null) {
            intent.setSourceBounds(getViewBounds(v));
        }
        try {
            if (Utilities.ATLEAST_MARSHMALLOW
                    && (item instanceof ShortcutInfo)
                    && (item.itemType == Favorites.ITEM_TYPE_SHORTCUT
                     || item.itemType == Favorites.ITEM_TYPE_DEEP_SHORTCUT)
                    && !((ShortcutInfo) item).isPromise()) {
                // Shortcuts need some special checks due to legacy reasons.
                startShortcutIntentSafely(intent, optsBundle, item);
            } else if (user == null || user.equals(Process.myUserHandle())) {
                // Could be launching some bookkeeping activity
                startActivity(intent, optsBundle);
            } else {
                LauncherAppsCompat.getInstance(this).startActivityForProfile(
                        intent.getComponent(), user, intent.getSourceBounds(), optsBundle);
            }
            return true;
        } catch (ActivityNotFoundException|SecurityException e) {
            Toast.makeText(this, R.string.activity_not_found, Toast.LENGTH_SHORT).show();
            Log.e(TAG, "Unable to launch. tag=" + item + " intent=" + intent, e);
        }
        return false;
    }

    @Override
    public boolean dispatchTouchEvent(MotionEvent ev) {
        mLastDispatchTouchEventX = ev.getX();
        return super.dispatchTouchEvent(ev);
    }

    @Override
    public boolean onLongClick(View v) {
        if (!isDraggingEnabled()) return false;
        if (isWorkspaceLocked()) return false;
        if (mState != State.WORKSPACE) return false;

        if ((FeatureFlags.LAUNCHER3_ALL_APPS_PULL_UP && v instanceof PageIndicator) ||
                (v == mAllAppsButton && mAllAppsButton != null)) {
            onLongClickAllAppsButton(v);
            return true;
        }


        boolean ignoreLongPressToOverview =
                mDeviceProfile.shouldIgnoreLongPressToOverview(mLastDispatchTouchEventX);

        if (v instanceof Workspace) {
            if (!mWorkspace.isInOverviewMode()) {
                if (!mWorkspace.isTouchActive() && !ignoreLongPressToOverview) {
                    getUserEventDispatcher().logActionOnContainer(Action.Touch.LONGPRESS,
                            Action.Direction.NONE, ContainerType.WORKSPACE,
                            mWorkspace.getCurrentPage());
                    showOverviewMode(true);
                    mWorkspace.performHapticFeedback(HapticFeedbackConstants.LONG_PRESS,
                            HapticFeedbackConstants.FLAG_IGNORE_VIEW_SETTING);
                    return true;
                } else {
                    return false;
                }
            } else {
                return false;
            }
        }

        CellLayout.CellInfo longClickCellInfo = null;
        View itemUnderLongClick = null;
        if (v.getTag() instanceof ItemInfo) {
            ItemInfo info = (ItemInfo) v.getTag();
            longClickCellInfo = new CellLayout.CellInfo(v, info);
            itemUnderLongClick = longClickCellInfo.cell;
            mPendingRequestArgs = null;
        }

        // The hotseat touch handling does not go through Workspace, and we always allow long press
        // on hotseat items.
        if (!mDragController.isDragging()) {
            if (itemUnderLongClick == null) {
                // User long pressed on empty space
                if (mWorkspace.isInOverviewMode()) {
                    mWorkspace.startReordering(v);
                    getUserEventDispatcher().logActionOnContainer(Action.Touch.LONGPRESS,
                            Action.Direction.NONE, ContainerType.OVERVIEW);
                } else {
                    if (ignoreLongPressToOverview) {
                        return false;
                    }
                    getUserEventDispatcher().logActionOnContainer(Action.Touch.LONGPRESS,
                            Action.Direction.NONE, ContainerType.WORKSPACE,
                            mWorkspace.getCurrentPage());
                    showOverviewMode(true);
                }
                mWorkspace.performHapticFeedback(HapticFeedbackConstants.LONG_PRESS,
                        HapticFeedbackConstants.FLAG_IGNORE_VIEW_SETTING);
            } else {
                final boolean isAllAppsButton =
                        !FeatureFlags.NO_ALL_APPS_ICON && isHotseatLayout(v) &&
                                mDeviceProfile.inv.isAllAppsButtonRank(mHotseat.getOrderInHotseat(
                                        longClickCellInfo.cellX, longClickCellInfo.cellY));
                if (!(itemUnderLongClick instanceof Folder || isAllAppsButton)) {
                    // User long pressed on an item
                    mWorkspace.startDrag(longClickCellInfo, new DragOptions());
                }
            }
        }
        return true;
    }

    boolean isHotseatLayout(View layout) {
        // TODO: Remove this method
        return mHotseat != null && layout != null &&
                (layout instanceof CellLayout) && (layout == mHotseat.getLayout());
    }

    /**
     * Returns the CellLayout of the specified container at the specified screen.
     */
    public CellLayout getCellLayout(long container, long screenId) {
        if (container == LauncherSettings.Favorites.CONTAINER_HOTSEAT) {
            if (mHotseat != null) {
                return mHotseat.getLayout();
            } else {
                return null;
            }
        } else {
            return mWorkspace.getScreenWithId(screenId);
        }
    }

    /**
     * For overridden classes.
     */
    public boolean isAllAppsVisible() {
        return isAppsViewVisible();
    }

    public boolean isAppsViewVisible() {
        return (mState == State.APPS) || (mOnResumeState == State.APPS);
    }

    public boolean isWidgetsViewVisible() {
        return (mState == State.WIDGETS) || (mOnResumeState == State.WIDGETS);
    }

    @Override
    public void onTrimMemory(int level) {
        super.onTrimMemory(level);
        if (level >= ComponentCallbacks2.TRIM_MEMORY_UI_HIDDEN) {
            // The widget preview db can result in holding onto over
            // 3MB of memory for caching which isn't necessary.
            SQLiteDatabase.releaseMemory();

            // This clears all widget bitmaps from the widget tray
            // TODO(hyunyoungs)
        }
        if (mLauncherCallbacks != null) {
            mLauncherCallbacks.onTrimMemory(level);
        }
    }

    public boolean showWorkspace(boolean animated) {
        return showWorkspace(animated, null);
    }

    public boolean showWorkspace(boolean animated, Runnable onCompleteRunnable) {
        boolean changed = mState != State.WORKSPACE ||
                mWorkspace.getState() != Workspace.State.NORMAL;
        if (changed || mAllAppsController.isTransitioning()) {
            mWorkspace.setVisibility(View.VISIBLE);
            mStateTransitionAnimation.startAnimationToWorkspace(mState, mWorkspace.getState(),
                    Workspace.State.NORMAL, animated, onCompleteRunnable);

            // Set focus to the AppsCustomize button
            if (mAllAppsButton != null) {
                mAllAppsButton.requestFocus();
            }
        }

        // Change the state *after* we've called all the transition code
        setState(State.WORKSPACE);

        if (changed) {
            // Send an accessibility event to announce the context change
            getWindow().getDecorView()
                    .sendAccessibilityEvent(AccessibilityEvent.TYPE_WINDOW_STATE_CHANGED);
        }
        return changed;
    }

    /**
     * Shows the overview button.
     */
    public void showOverviewMode(boolean animated) {
        showOverviewMode(animated, false);
    }

    /**
     * Shows the overview button, and if {@param requestButtonFocus} is set, will force the focus
     * onto one of the overview panel buttons.
     */
    void showOverviewMode(boolean animated, boolean requestButtonFocus) {
        Runnable postAnimRunnable = null;
        if (requestButtonFocus) {
            postAnimRunnable = new Runnable() {
                @Override
                public void run() {
                    // Hitting the menu button when in touch mode does not trigger touch mode to
                    // be disabled, so if requested, force focus on one of the overview panel
                    // buttons.
                    mOverviewPanel.requestFocusFromTouch();
                }
            };
        }
        mWorkspace.setVisibility(View.VISIBLE);
        mStateTransitionAnimation.startAnimationToWorkspace(mState, mWorkspace.getState(),
                Workspace.State.OVERVIEW, animated, postAnimRunnable);
        setState(State.WORKSPACE);

        // If animated from long press, then don't allow any of the controller in the drag
        // layer to intercept any remaining touch.
        mWorkspace.requestDisallowInterceptTouchEvent(animated);
    }

    private void setState(State state) {
        this.mState = state;
        updateSoftInputMode();
    }

    private void updateSoftInputMode() {
        if (FeatureFlags.LAUNCHER3_UPDATE_SOFT_INPUT_MODE) {
            final int mode;
            if (isAppsViewVisible()) {
                mode = SOFT_INPUT_MODE_ALL_APPS;
            } else {
                mode = SOFT_INPUT_MODE_DEFAULT;
            }
            getWindow().setSoftInputMode(mode);
        }
    }

    /**
     * Shows the apps view.
     */
    public void showAppsView(boolean animated, boolean updatePredictedApps,
            boolean focusSearchBar) {
        markAppsViewShown();
        if (updatePredictedApps) {
            tryAndUpdatePredictedApps();
        }
        showAppsOrWidgets(State.APPS, animated, focusSearchBar);
    }

    /**
     * Shows the widgets view.
     */
    void showWidgetsView(boolean animated, boolean resetPageToZero) {
        if (LOGD) Log.d(TAG, "showWidgetsView:" + animated + " resetPageToZero:" + resetPageToZero);
        if (resetPageToZero) {
            mWidgetsView.scrollToTop();
        }
        showAppsOrWidgets(State.WIDGETS, animated, false);

        mWidgetsView.post(new Runnable() {
            @Override
            public void run() {
                mWidgetsView.requestFocus();
            }
        });
    }

    /**
     * Sets up the transition to show the apps/widgets view.
     *
     * @return whether the current from and to state allowed this operation
     */
    // TODO: calling method should use the return value so that when {@code false} is returned
    // the workspace transition doesn't fall into invalid state.
    private boolean showAppsOrWidgets(State toState, boolean animated, boolean focusSearchBar) {
        if (!(mState == State.WORKSPACE ||
                mState == State.APPS_SPRING_LOADED ||
                mState == State.WIDGETS_SPRING_LOADED ||
                (mState == State.APPS && mAllAppsController.isTransitioning()))) {
            return false;
        }
        if (toState != State.APPS && toState != State.WIDGETS) {
            return false;
        }

        // This is a safe and supported transition to bypass spring_loaded mode.
        if (mExitSpringLoadedModeRunnable != null) {
            mHandler.removeCallbacks(mExitSpringLoadedModeRunnable);
            mExitSpringLoadedModeRunnable = null;
        }

        if (toState == State.APPS) {
            mStateTransitionAnimation.startAnimationToAllApps(animated, focusSearchBar);
        } else {
            mStateTransitionAnimation.startAnimationToWidgets(animated);
        }

        // Change the state *after* we've called all the transition code
        setState(toState);
        AbstractFloatingView.closeAllOpenViews(this);

        // Send an accessibility event to announce the context change
        getWindow().getDecorView()
                .sendAccessibilityEvent(AccessibilityEvent.TYPE_WINDOW_STATE_CHANGED);
        return true;
    }

    /**
     * Updates the workspace and interaction state on state change, and return the animation to this
     * new state.
     */
    public Animator startWorkspaceStateChangeAnimation(Workspace.State toState,
            boolean animated, AnimationLayerSet layerViews) {
        Workspace.State fromState = mWorkspace.getState();
        Animator anim = mWorkspace.setStateWithAnimation(toState, animated, layerViews);
        updateInteraction(fromState, toState);
        return anim;
    }

    public void enterSpringLoadedDragMode() {
        if (LOGD) Log.d(TAG, String.format("enterSpringLoadedDragMode [mState=%s", mState.name()));
        if (isStateSpringLoaded()) {
            return;
        }

        mStateTransitionAnimation.startAnimationToWorkspace(mState, mWorkspace.getState(),
                Workspace.State.SPRING_LOADED, true /* animated */,
                null /* onCompleteRunnable */);
        setState(State.WORKSPACE_SPRING_LOADED);
    }

    public void exitSpringLoadedDragModeDelayed(final boolean successfulDrop, int delay,
            final Runnable onCompleteRunnable) {
        if (!isStateSpringLoaded()) return;

        if (mExitSpringLoadedModeRunnable != null) {
            mHandler.removeCallbacks(mExitSpringLoadedModeRunnable);
        }
        mExitSpringLoadedModeRunnable = new Runnable() {
            @Override
            public void run() {
                if (successfulDrop) {
                    // TODO(hyunyoungs): verify if this hack is still needed, if not, delete.
                    //
                    // Before we show workspace, hide all apps again because
                    // exitSpringLoadedDragMode made it visible. This is a bit hacky; we should
                    // clean up our state transition functions
                    mWidgetsView.setVisibility(View.GONE);
                    showWorkspace(true, onCompleteRunnable);
                } else {
                    exitSpringLoadedDragMode();
                }
                mExitSpringLoadedModeRunnable = null;
            }
        };
        mHandler.postDelayed(mExitSpringLoadedModeRunnable, delay);
    }

    boolean isStateSpringLoaded() {
        return mState == State.WORKSPACE_SPRING_LOADED || mState == State.APPS_SPRING_LOADED
                || mState == State.WIDGETS_SPRING_LOADED;
    }

    public void exitSpringLoadedDragMode() {
        if (mState == State.APPS_SPRING_LOADED) {
            showAppsView(true /* animated */,
                    false /* updatePredictedApps */, false /* focusSearchBar */);
        } else if (mState == State.WIDGETS_SPRING_LOADED) {
            showWidgetsView(true, false);
        } else if (mState == State.WORKSPACE_SPRING_LOADED) {
            showWorkspace(true);
        }
    }

    /**
     * Updates the set of predicted apps if it hasn't been updated since the last time Launcher was
     * resumed.
     */
    public void tryAndUpdatePredictedApps() {
        if (mLauncherCallbacks != null) {
            List<ComponentKey> apps = mLauncherCallbacks.getPredictedApps();
            if (apps != null) {
                mAppsView.setPredictedApps(apps);
                getUserEventDispatcher().setPredictedApps(apps);
            }
        }
    }

    void lockAllApps() {
        // TODO
    }

    void unlockAllApps() {
        // TODO
    }

    @Override
    public boolean dispatchPopulateAccessibilityEvent(AccessibilityEvent event) {
        final boolean result = super.dispatchPopulateAccessibilityEvent(event);
        final List<CharSequence> text = event.getText();
        text.clear();
        // Populate event with a fake title based on the current state.
        if (mState == State.APPS) {
            text.add(getString(R.string.all_apps_button_label));
        } else if (mState == State.WIDGETS) {
            text.add(getString(R.string.widget_button_text));
        } else if (mWorkspace != null) {
            text.add(mWorkspace.getCurrentPageDescription());
        } else {
            text.add(getString(R.string.all_apps_home_button_label));
        }
        return result;
    }

    /**
     * If the activity is currently paused, signal that we need to run the passed Runnable
     * in onResume.
     *
     * This needs to be called from incoming places where resources might have been loaded
     * while the activity is paused. That is because the Configuration (e.g., rotation)  might be
     * wrong when we're not running, and if the activity comes back to what the configuration was
     * when we were paused, activity is not restarted.
     *
     * Implementation of the method from LauncherModel.Callbacks.
     *
     * @return {@code true} if we are currently paused. The caller might be able to skip some work
     */
    @Thunk boolean waitUntilResume(Runnable run, boolean deletePreviousRunnables) {
        if (mPaused) {
            if (LOGD) Log.d(TAG, "Deferring update until onResume");
            if (deletePreviousRunnables) {
                while (mBindOnResumeCallbacks.remove(run)) {
                }
            }
            mBindOnResumeCallbacks.add(run);
            return true;
        } else {
            return false;
        }
    }

    private boolean waitUntilResume(Runnable run) {
        return waitUntilResume(run, false);
    }

    public void addOnResumeCallback(Runnable run) {
        mOnResumeCallbacks.add(run);
    }

    /**
     * If the activity is currently paused, signal that we need to re-run the loader
     * in onResume.
     *
     * This needs to be called from incoming places where resources might have been loaded
     * while we are paused.  That is becaues the Configuration might be wrong
     * when we're not running, and if it comes back to what it was when we
     * were paused, we are not restarted.
     *
     * Implementation of the method from LauncherModel.Callbacks.
     *
     * @return true if we are currently paused.  The caller might be able to
     * skip some work in that case since we will come back again.
     */
    @Override
    public boolean setLoadOnResume() {
        if (mPaused) {
            if (LOGD) Log.d(TAG, "setLoadOnResume");
            mOnResumeNeedsLoad = true;
            return true;
        } else {
            return false;
        }
    }

    /**
     * Implementation of the method from LauncherModel.Callbacks.
     */
    @Override
    public int getCurrentWorkspaceScreen() {
        if (mWorkspace != null) {
            return mWorkspace.getCurrentPage();
        } else {
            return 0;
        }
    }

    /**
     * Clear any pending bind callbacks. This is called when is loader is planning to
     * perform a full rebind from scratch.
     */
    @Override
    public void clearPendingBinds() {
        mBindOnResumeCallbacks.clear();
        if (mPendingExecutor != null) {
            mPendingExecutor.markCompleted();
            mPendingExecutor = null;
        }
    }

    /**
     * Refreshes the shortcuts shown on the workspace.
     *
     * Implementation of the method from LauncherModel.Callbacks.
     */
    public void startBinding() {
        if (LauncherAppState.PROFILE_STARTUP) {
            Trace.beginSection("Starting page bind");
        }

        AbstractFloatingView.closeAllOpenViews(this);

        setWorkspaceLoading(true);

        // Clear the workspace because it's going to be rebound
        mWorkspace.clearDropTargets();
        mWorkspace.removeAllWorkspaceScreens();

        if (mHotseat != null) {
            mHotseat.resetLayout();
        }
        if (LauncherAppState.PROFILE_STARTUP) {
            Trace.endSection();
        }
    }

    @Override
    public void bindScreens(ArrayList<Long> orderedScreenIds) {
        // Make sure the first screen is always at the start.
        if (FeatureFlags.QSB_ON_FIRST_SCREEN &&
                orderedScreenIds.indexOf(Workspace.FIRST_SCREEN_ID) != 0) {
            orderedScreenIds.remove(Workspace.FIRST_SCREEN_ID);
            orderedScreenIds.add(0, Workspace.FIRST_SCREEN_ID);
            mModel.updateWorkspaceScreenOrder(this, orderedScreenIds);
        } else if (!FeatureFlags.QSB_ON_FIRST_SCREEN && orderedScreenIds.isEmpty()) {
            // If there are no screens, we need to have an empty screen
            mWorkspace.addExtraEmptyScreen();
        }
        bindAddScreens(orderedScreenIds);

        // Create the custom content page (this call updates mDefaultScreen which calls
        // setCurrentPage() so ensure that all pages are added before calling this).
        if (hasCustomContentToLeft()) {
            mWorkspace.createCustomContentContainer();
            populateCustomContentContainer();
        }

        // After we have added all the screens, if the wallpaper was locked to the default state,
        // then notify to indicate that it can be released and a proper wallpaper offset can be
        // computed before the next layout
        mWorkspace.unlockWallpaperFromDefaultPageOnNextLayout();
    }

    private void bindAddScreens(ArrayList<Long> orderedScreenIds) {
        int count = orderedScreenIds.size();
        for (int i = 0; i < count; i++) {
            long screenId = orderedScreenIds.get(i);
            if (!FeatureFlags.QSB_ON_FIRST_SCREEN || screenId != Workspace.FIRST_SCREEN_ID) {
                // No need to bind the first screen, as its always bound.
                mWorkspace.insertNewWorkspaceScreenBeforeEmptyScreen(screenId);
            }
        }
    }

    public void bindAppsAdded(final ArrayList<Long> newScreens,
                              final ArrayList<ItemInfo> addNotAnimated,
                              final ArrayList<ItemInfo> addAnimated,
                              final ArrayList<AppInfo> addedApps) {
        Runnable r = new Runnable() {
            public void run() {
                bindAppsAdded(newScreens, addNotAnimated, addAnimated, addedApps);
            }
        };
        if (waitUntilResume(r)) {
            return;
        }

        // Add the new screens
        if (newScreens != null) {
            bindAddScreens(newScreens);
        }

        // We add the items without animation on non-visible pages, and with
        // animations on the new page (which we will try and snap to).
        if (addNotAnimated != null && !addNotAnimated.isEmpty()) {
            bindItems(addNotAnimated, 0,
                    addNotAnimated.size(), false);
        }
        if (addAnimated != null && !addAnimated.isEmpty()) {
            bindItems(addAnimated, 0,
                    addAnimated.size(), true);
        }

        // Remove the extra empty screen
        mWorkspace.removeExtraEmptyScreen(false, false);

        if (addedApps != null && mAppsView != null) {
            mAppsView.addApps(addedApps);
        }
    }

    /**
     * Bind the items start-end from the list.
     *
     * Implementation of the method from LauncherModel.Callbacks.
     */
    @Override
    public void bindItems(final ArrayList<ItemInfo> items, final int start, final int end,
                          final boolean forceAnimateIcons) {
        Runnable r = new Runnable() {
            public void run() {
                bindItems(items, start, end, forceAnimateIcons);
            }
        };
        if (waitUntilResume(r)) {
            return;
        }

        // Get the list of added items and intersect them with the set of items here
        final AnimatorSet anim = LauncherAnimUtils.createAnimatorSet();
        final Collection<Animator> bounceAnims = new ArrayList<Animator>();
        final boolean animateIcons = forceAnimateIcons && canRunNewAppsAnimation();
        Workspace workspace = mWorkspace;
        long newItemsScreenId = -1;
        for (int i = start; i < end; i++) {
            final ItemInfo item = items.get(i);

            // Short circuit if we are loading dock items for a configuration which has no dock
            if (item.container == LauncherSettings.Favorites.CONTAINER_HOTSEAT &&
                    mHotseat == null) {
                continue;
            }

            final View view;
            switch (item.itemType) {
                case LauncherSettings.Favorites.ITEM_TYPE_APPLICATION:
                case LauncherSettings.Favorites.ITEM_TYPE_SHORTCUT:
                case LauncherSettings.Favorites.ITEM_TYPE_DEEP_SHORTCUT: {
                    ShortcutInfo info = (ShortcutInfo) item;
                    view = createShortcut(info);
                    break;
                }
                case LauncherSettings.Favorites.ITEM_TYPE_FOLDER: {
                    view = FolderIcon.fromXml(R.layout.folder_icon, this,
                            (ViewGroup) workspace.getChildAt(workspace.getCurrentPage()),
                            (FolderInfo) item);
                    break;
                }
                case LauncherSettings.Favorites.ITEM_TYPE_APPWIDGET: {
                    LauncherAppWidgetInfo info = (LauncherAppWidgetInfo) item;
                    if (mIsSafeModeEnabled) {
                        view = new PendingAppWidgetHostView(this, info, mIconCache, true);
                    } else {
                        LauncherAppWidgetProviderInfo providerInfo =
                                mAppWidgetManager.getLauncherAppWidgetInfo(info.appWidgetId);
                        if (providerInfo == null) {
                            deleteWidgetInfo(info);
                            continue;
                        }
                        view = mAppWidgetHost.createView(this, info.appWidgetId, providerInfo);
                    }
                    prepareAppWidget((AppWidgetHostView) view, info);
                    break;
                }
                default:
                    throw new RuntimeException("Invalid Item Type");
            }

             /*
             * Remove colliding items.
             */
            if (item.container == LauncherSettings.Favorites.CONTAINER_DESKTOP) {
                CellLayout cl = mWorkspace.getScreenWithId(item.screenId);
                if (cl != null && cl.isOccupied(item.cellX, item.cellY)) {
                    View v = cl.getChildAt(item.cellX, item.cellY);
                    Object tag = v.getTag();
                    String desc = "Collision while binding workspace item: " + item
                            + ". Collides with " + tag;
                    if (FeatureFlags.IS_DOGFOOD_BUILD) {
                        throw (new RuntimeException(desc));
                    } else {
                        Log.d(TAG, desc);
                        getModelWriter().deleteItemFromDatabase(item);
                        continue;
                    }
                }
            }
            workspace.addInScreenFromBind(view, item);
            if (animateIcons) {
                // Animate all the applications up now
                view.setAlpha(0f);
                view.setScaleX(0f);
                view.setScaleY(0f);
                bounceAnims.add(createNewAppBounceAnimation(view, i));
                newItemsScreenId = item.screenId;
            }
        }

        if (animateIcons) {
            // Animate to the correct page
            if (newItemsScreenId > -1) {
                long currentScreenId = mWorkspace.getScreenIdForPageIndex(mWorkspace.getNextPage());
                final int newScreenIndex = mWorkspace.getPageIndexForScreenId(newItemsScreenId);
                final Runnable startBounceAnimRunnable = new Runnable() {
                    public void run() {
                        anim.playTogether(bounceAnims);
                        anim.start();
                    }
                };
                if (newItemsScreenId != currentScreenId) {
                    // We post the animation slightly delayed to prevent slowdowns
                    // when we are loading right after we return to launcher.
                    mWorkspace.postDelayed(new Runnable() {
                        public void run() {
                            if (mWorkspace != null) {
                                mWorkspace.snapToPage(newScreenIndex);
                                mWorkspace.postDelayed(startBounceAnimRunnable,
                                        NEW_APPS_ANIMATION_DELAY);
                            }
                        }
                    }, NEW_APPS_PAGE_MOVE_DELAY);
                } else {
                    mWorkspace.postDelayed(startBounceAnimRunnable, NEW_APPS_ANIMATION_DELAY);
                }
            }
        }
        workspace.requestLayout();
    }

    /**
     * Add the views for a widget to the workspace.
     *
     * Implementation of the method from LauncherModel.Callbacks.
     */
    public void bindAppWidget(final LauncherAppWidgetInfo item) {
        Runnable r = new Runnable() {
            public void run() {
                bindAppWidget(item);
            }
        };
        if (waitUntilResume(r)) {
            return;
        }

        if (mIsSafeModeEnabled) {
            PendingAppWidgetHostView view =
                    new PendingAppWidgetHostView(this, item, mIconCache, true);
            prepareAppWidget(view, item);
            mWorkspace.addInScreen(view, item);
            mWorkspace.requestLayout();
            return;
        }

        final long start = DEBUG_WIDGETS ? SystemClock.uptimeMillis() : 0;
        if (DEBUG_WIDGETS) {
            Log.d(TAG, "bindAppWidget: " + item);
        }

        final LauncherAppWidgetProviderInfo appWidgetInfo;

        if (item.hasRestoreFlag(LauncherAppWidgetInfo.FLAG_PROVIDER_NOT_READY)) {
            // If the provider is not ready, bind as a pending widget.
            appWidgetInfo = null;
        } else if (item.hasRestoreFlag(LauncherAppWidgetInfo.FLAG_ID_NOT_VALID)) {
            // The widget id is not valid. Try to find the widget based on the provider info.
            appWidgetInfo = mAppWidgetManager.findProvider(item.providerName, item.user);
        } else {
            appWidgetInfo = mAppWidgetManager.getLauncherAppWidgetInfo(item.appWidgetId);
        }

        // If the provider is ready, but the width is not yet restored, try to restore it.
        if (!item.hasRestoreFlag(LauncherAppWidgetInfo.FLAG_PROVIDER_NOT_READY) &&
                (item.restoreStatus != LauncherAppWidgetInfo.RESTORE_COMPLETED)) {
            if (appWidgetInfo == null) {
                if (DEBUG_WIDGETS) {
                    Log.d(TAG, "Removing restored widget: id=" + item.appWidgetId
                            + " belongs to component " + item.providerName
                            + ", as the provider is null");
                }
                getModelWriter().deleteItemFromDatabase(item);
                return;
            }

            // If we do not have a valid id, try to bind an id.
            if (item.hasRestoreFlag(LauncherAppWidgetInfo.FLAG_ID_NOT_VALID)) {
                if (!item.hasRestoreFlag(LauncherAppWidgetInfo.FLAG_ID_ALLOCATED)) {
                    // Id has not been allocated yet. Allocate a new id.
                    item.appWidgetId = mAppWidgetHost.allocateAppWidgetId();
                    item.restoreStatus |= LauncherAppWidgetInfo.FLAG_ID_ALLOCATED;

                    // Also try to bind the widget. If the bind fails, the user will be shown
                    // a click to setup UI, which will ask for the bind permission.
                    PendingAddWidgetInfo pendingInfo = new PendingAddWidgetInfo(appWidgetInfo);
                    pendingInfo.spanX = item.spanX;
                    pendingInfo.spanY = item.spanY;
                    pendingInfo.minSpanX = item.minSpanX;
                    pendingInfo.minSpanY = item.minSpanY;
                    Bundle options = WidgetHostViewLoader.getDefaultOptionsForWidget(this, pendingInfo);

                    boolean isDirectConfig =
                            item.hasRestoreFlag(LauncherAppWidgetInfo.FLAG_DIRECT_CONFIG);
                    if (isDirectConfig && item.bindOptions != null) {
                        Bundle newOptions = item.bindOptions.getExtras();
                        if (options != null) {
                            newOptions.putAll(options);
                        }
                        options = newOptions;
                    }
                    boolean success = mAppWidgetManager.bindAppWidgetIdIfAllowed(
                            item.appWidgetId, appWidgetInfo, options);

                    // We tried to bind once. If we were not able to bind, we would need to
                    // go through the permission dialog, which means we cannot skip the config
                    // activity.
                    item.bindOptions = null;
                    item.restoreStatus &= ~LauncherAppWidgetInfo.FLAG_DIRECT_CONFIG;

                    // Bind succeeded
                    if (success) {
                        // If the widget has a configure activity, it is still needs to set it up,
                        // otherwise the widget is ready to go.
                        item.restoreStatus = (appWidgetInfo.configure == null) || isDirectConfig
                                ? LauncherAppWidgetInfo.RESTORE_COMPLETED
                                : LauncherAppWidgetInfo.FLAG_UI_NOT_READY;
                    }

                    getModelWriter().updateItemInDatabase(item);
                }
            } else if (item.hasRestoreFlag(LauncherAppWidgetInfo.FLAG_UI_NOT_READY)
                    && (appWidgetInfo.configure == null)) {
                // The widget was marked as UI not ready, but there is no configure activity to
                // update the UI.
                item.restoreStatus = LauncherAppWidgetInfo.RESTORE_COMPLETED;
                getModelWriter().updateItemInDatabase(item);
            }
        }

        final AppWidgetHostView view;
        if (item.restoreStatus == LauncherAppWidgetInfo.RESTORE_COMPLETED) {
            if (DEBUG_WIDGETS) {
                Log.d(TAG, "bindAppWidget: id=" + item.appWidgetId + " belongs to component "
                        + appWidgetInfo.provider);
            }

            // Verify that we own the widget
            if (appWidgetInfo == null) {
                FileLog.e(TAG, "Removing invalid widget: id=" + item.appWidgetId);
                deleteWidgetInfo(item);
                return;
            }

            item.minSpanX = appWidgetInfo.minSpanX;
            item.minSpanY = appWidgetInfo.minSpanY;
            view = mAppWidgetHost.createView(this, item.appWidgetId, appWidgetInfo);
        } else {
            view = new PendingAppWidgetHostView(this, item, mIconCache, false);
        }
        prepareAppWidget(view, item);
        mWorkspace.addInScreen(view, item);
        mWorkspace.requestLayout();

        if (DEBUG_WIDGETS) {
            Log.d(TAG, "bound widget id="+item.appWidgetId+" in "
                    + (SystemClock.uptimeMillis()-start) + "ms");
        }
    }

    /**
     * Restores a pending widget.
     *
     * @param appWidgetId The app widget id
     */
    private LauncherAppWidgetInfo completeRestoreAppWidget(int appWidgetId, int finalRestoreFlag) {
        LauncherAppWidgetHostView view = mWorkspace.getWidgetForAppWidgetId(appWidgetId);
        if ((view == null) || !(view instanceof PendingAppWidgetHostView)) {
            Log.e(TAG, "Widget update called, when the widget no longer exists.");
            return null;
        }

        LauncherAppWidgetInfo info = (LauncherAppWidgetInfo) view.getTag();
        info.restoreStatus = finalRestoreFlag;
        if (info.restoreStatus == LauncherAppWidgetInfo.RESTORE_COMPLETED) {
            info.pendingItemInfo = null;
        }

        mWorkspace.reinflateWidgetsIfNecessary();
        getModelWriter().updateItemInDatabase(info);
        return info;
    }

    public void onPageBoundSynchronously(int page) {
        mSynchronouslyBoundPages.add(page);
    }

    @Override
    public void executeOnNextDraw(ViewOnDrawExecutor executor) {
        if (mPendingExecutor != null) {
            mPendingExecutor.markCompleted();
        }
        mPendingExecutor = executor;
        executor.attachTo(this);
    }

    public void clearPendingExecutor(ViewOnDrawExecutor executor) {
        if (mPendingExecutor == executor) {
            mPendingExecutor = null;
        }
    }

    @Override
    public void finishFirstPageBind(final ViewOnDrawExecutor executor) {
        Runnable r = new Runnable() {
            public void run() {
                finishFirstPageBind(executor);
            }
        };
        if (waitUntilResume(r)) {
            return;
        }

        Runnable onComplete = new Runnable() {
            @Override
            public void run() {
                if (executor != null) {
                    executor.onLoadAnimationCompleted();
                }
            }
        };
        if (mDragLayer.getAlpha() < 1) {
            mDragLayer.animate().alpha(1).withEndAction(onComplete).start();
        } else {
            onComplete.run();
        }
    }

    /**
     * Callback saying that there aren't any more items to bind.
     *
     * Implementation of the method from LauncherModel.Callbacks.
     */
    public void finishBindingItems() {
        Runnable r = new Runnable() {
            public void run() {
                finishBindingItems();
            }
        };
        if (waitUntilResume(r)) {
            return;
        }
        if (LauncherAppState.PROFILE_STARTUP) {
            Trace.beginSection("Page bind completed");
        }
        mWorkspace.restoreInstanceStateForRemainingPages();

        setWorkspaceLoading(false);

        if (mPendingActivityResult != null) {
            handleActivityResult(mPendingActivityResult.requestCode,
                    mPendingActivityResult.resultCode, mPendingActivityResult.data);
            mPendingActivityResult = null;
        }

        InstallShortcutReceiver.disableAndFlushInstallQueue(
                InstallShortcutReceiver.FLAG_LOADER_RUNNING, this);

        NotificationListener.setNotificationsChangedListener(mPopupDataProvider);

        if (mLauncherCallbacks != null) {
            mLauncherCallbacks.finishBindingItems(false);
        }
        if (LauncherAppState.PROFILE_STARTUP) {
            Trace.endSection();
        }
    }

    private boolean canRunNewAppsAnimation() {
        long diff = System.currentTimeMillis() - mDragController.getLastGestureUpTime();
        return diff > (NEW_APPS_ANIMATION_INACTIVE_TIMEOUT_SECONDS * 1000);
    }

    private ValueAnimator createNewAppBounceAnimation(View v, int i) {
        ValueAnimator bounceAnim = LauncherAnimUtils.ofViewAlphaAndScale(v, 1, 1, 1);
        bounceAnim.setDuration(InstallShortcutReceiver.NEW_SHORTCUT_BOUNCE_DURATION);
        bounceAnim.setStartDelay(i * InstallShortcutReceiver.NEW_SHORTCUT_STAGGER_DELAY);
        bounceAnim.setInterpolator(new OvershootInterpolator(BOUNCE_ANIMATION_TENSION));
        return bounceAnim;
    }

    public boolean useVerticalBarLayout() {
        return mDeviceProfile.isVerticalBarLayout();
    }

    public int getSearchBarHeight() {
        if (mLauncherCallbacks != null) {
            return mLauncherCallbacks.getSearchBarHeight();
        }
        return LauncherCallbacks.SEARCH_BAR_HEIGHT_NORMAL;
    }

    /**
     * A runnable that we can dequeue and re-enqueue when all applications are bound (to prevent
     * multiple calls to bind the same list.)
     */
    @Thunk ArrayList<AppInfo> mTmpAppsList;
    private Runnable mBindAllApplicationsRunnable = new Runnable() {
        public void run() {
            bindAllApplications(mTmpAppsList);
            mTmpAppsList = null;
        }
    };

    /**
     * Add the icons for all apps.
     *
     * Implementation of the method from LauncherModel.Callbacks.
     */
    public void bindAllApplications(final ArrayList<AppInfo> apps) {
        if (waitUntilResume(mBindAllApplicationsRunnable, true)) {
            mTmpAppsList = apps;
            return;
        }

        if (mAppsView != null) {
            mAppsView.setApps(apps);
        }
        if (mLauncherCallbacks != null) {
            mLauncherCallbacks.bindAllApplications(apps);
        }
    }

    /**
     * Copies LauncherModel's map of activities to shortcut ids to Launcher's. This is necessary
     * because LauncherModel's map is updated in the background, while Launcher runs on the UI.
     */
    @Override
    public void bindDeepShortcutMap(MultiHashMap<ComponentKey, String> deepShortcutMapCopy) {
        mPopupDataProvider.setDeepShortcutMap(deepShortcutMapCopy);
    }

    /**
     * A package was updated.
     *
     * Implementation of the method from LauncherModel.Callbacks.
     */
    public void bindAppsUpdated(final ArrayList<AppInfo> apps) {
        Runnable r = new Runnable() {
            public void run() {
                bindAppsUpdated(apps);
            }
        };
        if (waitUntilResume(r)) {
            return;
        }

        if (mAppsView != null) {
            mAppsView.updateApps(apps);
        }
    }

    @Override
    public void bindPromiseAppProgressUpdated(final PromiseAppInfo app) {
        Runnable r = new Runnable() {
            public void run() {
                bindPromiseAppProgressUpdated(app);
            }
        };
        if (waitUntilResume(r)) {
            return;
        }

        if (mAppsView != null) {
            mAppsView.updatePromiseAppProgress(app);
        }
    }

    @Override
    public void bindWidgetsRestored(final ArrayList<LauncherAppWidgetInfo> widgets) {
        Runnable r = new Runnable() {
            public void run() {
                bindWidgetsRestored(widgets);
            }
        };
        if (waitUntilResume(r)) {
            return;
        }
        mWorkspace.widgetsRestored(widgets);
    }

    /**
     * Some shortcuts were updated in the background.
     * Implementation of the method from LauncherModel.Callbacks.
     *
     * @param updated list of shortcuts which have changed.
     * @param removed list of shortcuts which were deleted in the background. This can happen when
     *                an app gets removed from the system or some of its components are no longer
     *                available.
     */
    @Override
    public void bindShortcutsChanged(final ArrayList<ShortcutInfo> updated,
            final ArrayList<ShortcutInfo> removed, final UserHandle user) {
        Runnable r = new Runnable() {
            public void run() {
                bindShortcutsChanged(updated, removed, user);
            }
        };
        if (waitUntilResume(r)) {
            return;
        }

        if (!updated.isEmpty()) {
            mWorkspace.updateShortcuts(updated);
        }

        if (!removed.isEmpty()) {
            HashSet<ComponentName> removedComponents = new HashSet<>();
            HashSet<ShortcutKey> removedDeepShortcuts = new HashSet<>();

            for (ShortcutInfo si : removed) {
                if (si.itemType == Favorites.ITEM_TYPE_DEEP_SHORTCUT) {
                    removedDeepShortcuts.add(ShortcutKey.fromItemInfo(si));
                } else {
                    removedComponents.add(si.getTargetComponent());
                }
            }

            if (!removedComponents.isEmpty()) {
                ItemInfoMatcher matcher = ItemInfoMatcher.ofComponents(removedComponents, user);
                mWorkspace.removeItemsByMatcher(matcher);
                mDragController.onAppsRemoved(matcher);
            }

            if (!removedDeepShortcuts.isEmpty()) {
                ItemInfoMatcher matcher = ItemInfoMatcher.ofShortcutKeys(removedDeepShortcuts);
                mWorkspace.removeItemsByMatcher(matcher);
                mDragController.onAppsRemoved(matcher);
            }
        }
    }

    /**
     * Update the state of a package, typically related to install state.
     *
     * Implementation of the method from LauncherModel.Callbacks.
     */
    @Override
    public void bindRestoreItemsChange(final HashSet<ItemInfo> updates) {
        Runnable r = new Runnable() {
            public void run() {
                bindRestoreItemsChange(updates);
            }
        };
        if (waitUntilResume(r)) {
            return;
        }

        mWorkspace.updateRestoreItems(updates);
    }

    /**
     * A package was uninstalled/updated.  We take both the super set of packageNames
     * in addition to specific applications to remove, the reason being that
     * this can be called when a package is updated as well.  In that scenario,
     * we only remove specific components from the workspace and hotseat, where as
     * package-removal should clear all items by package name.
     */
    @Override
    public void bindWorkspaceComponentsRemoved(
            final HashSet<String> packageNames, final HashSet<ComponentName> components,
            final UserHandle user) {
        Runnable r = new Runnable() {
            public void run() {
                bindWorkspaceComponentsRemoved(packageNames, components, user);
            }
        };
        if (waitUntilResume(r)) {
            return;
        }
        if (!packageNames.isEmpty()) {
            ItemInfoMatcher matcher = ItemInfoMatcher.ofPackages(packageNames, user);
            mWorkspace.removeItemsByMatcher(matcher);
            mDragController.onAppsRemoved(matcher);

        }
        if (!components.isEmpty()) {
            ItemInfoMatcher matcher = ItemInfoMatcher.ofComponents(components, user);
            mWorkspace.removeItemsByMatcher(matcher);
            mDragController.onAppsRemoved(matcher);
        }
    }

    @Override
    public void bindAppInfosRemoved(final ArrayList<AppInfo> appInfos) {
        Runnable r = new Runnable() {
            public void run() {
                bindAppInfosRemoved(appInfos);
            }
        };
        if (waitUntilResume(r)) {
            return;
        }

        // Update AllApps
        if (mAppsView != null) {
            mAppsView.removeApps(appInfos);
            tryAndUpdatePredictedApps();
        }
    }

    private Runnable mBindAllWidgetsRunnable = new Runnable() {
            public void run() {
                bindAllWidgets(mAllWidgets);
            }
        };

    @Override
    public void bindAllWidgets(MultiHashMap<PackageItemInfo, WidgetItem> allWidgets) {
        if (waitUntilResume(mBindAllWidgetsRunnable, true)) {
            mAllWidgets = allWidgets;
            return;
        }

        if (mWidgetsView != null && allWidgets != null) {
            mWidgetsView.setWidgets(allWidgets);
            mAllWidgets = null;
        }

        AbstractFloatingView topView = AbstractFloatingView.getTopOpenView(this);
        if (topView != null) {
            topView.onWidgetsBound();
        }
    }

    public List<WidgetItem> getWidgetsForPackageUser(PackageUserKey packageUserKey) {
        return mWidgetsView.getWidgetsForPackageUser(packageUserKey);
    }

    @Override
    public void notifyWidgetProvidersChanged() {
        if (mWorkspace.getState().shouldUpdateWidget) {
            refreshAndBindWidgetsForPackageUser(null);
        }
    }

    /**
     * @param packageUser if null, refreshes all widgets and shortcuts, otherwise only
     *                    refreshes the widgets and shortcuts associated with the given package/user
     */
    public void refreshAndBindWidgetsForPackageUser(@Nullable PackageUserKey packageUser) {
        mModel.refreshAndBindWidgetsAndShortcuts(packageUser);
    }

    public void lockScreenOrientation() {
        if (mRotationEnabled) {
            setRequestedOrientation(ActivityInfo.SCREEN_ORIENTATION_LOCKED);
        }
    }

    public void unlockScreenOrientation(boolean immediate) {
        if (mRotationEnabled) {
            if (immediate) {
                setRequestedOrientation(ActivityInfo.SCREEN_ORIENTATION_UNSPECIFIED);
            } else {
                mHandler.postDelayed(new Runnable() {
                    public void run() {
                        setRequestedOrientation(ActivityInfo.SCREEN_ORIENTATION_UNSPECIFIED);
                    }
                }, RESTORE_SCREEN_ORIENTATION_DELAY);
            }
        }
    }

    private void markAppsViewShown() {
        if (mSharedPrefs.getBoolean(APPS_VIEW_SHOWN, false)) {
            return;
        }
        mSharedPrefs.edit().putBoolean(APPS_VIEW_SHOWN, true).apply();
    }

    private boolean shouldShowDiscoveryBounce() {
        if (mState != mState.WORKSPACE) {
            return false;
        }
        if (mLauncherCallbacks != null && mLauncherCallbacks.shouldShowDiscoveryBounce()) {
            return true;
        }
        if (!mIsResumeFromActionScreenOff) {
            return false;
        }
        if (mSharedPrefs.getBoolean(APPS_VIEW_SHOWN, false)) {
            return false;
        }
        return true;
    }

    protected void moveWorkspaceToDefaultScreen() {
        mWorkspace.moveToDefaultScreen(false);
    }

    /**
     * $ adb shell dumpsys activity com.android.launcher3.Launcher [--all]
     */
    @Override
    public void dump(String prefix, FileDescriptor fd, PrintWriter writer, String[] args) {
        super.dump(prefix, fd, writer, args);

        if (args.length > 0 && TextUtils.equals(args[0], "--all")) {
            writer.println(prefix + "Workspace Items");
            for (int i = mWorkspace.numCustomPages(); i < mWorkspace.getPageCount(); i++) {
                writer.println(prefix + "  Homescreen " + i);

                ViewGroup layout = ((CellLayout) mWorkspace.getPageAt(i)).getShortcutsAndWidgets();
                for (int j = 0; j < layout.getChildCount(); j++) {
                    Object tag = layout.getChildAt(j).getTag();
                    if (tag != null) {
                        writer.println(prefix + "    " + tag.toString());
                    }
                }
            }

            writer.println(prefix + "  Hotseat");
            ViewGroup layout = mHotseat.getLayout().getShortcutsAndWidgets();
            for (int j = 0; j < layout.getChildCount(); j++) {
                Object tag = layout.getChildAt(j).getTag();
                if (tag != null) {
                    writer.println(prefix + "    " + tag.toString());
                }
            }

            try {
                FileLog.flushAll(writer);
            } catch (Exception e) {
                // Ignore
            }
        }

        writer.println(prefix + "Misc:");
        writer.print(prefix + "\tmWorkspaceLoading=" + mWorkspaceLoading);
        writer.print(" mPendingRequestArgs=" + mPendingRequestArgs);
        writer.println(" mPendingActivityResult=" + mPendingActivityResult);

        mModel.dumpState(prefix, fd, writer, args);

        if (mLauncherCallbacks != null) {
            mLauncherCallbacks.dump(prefix, fd, writer, args);
        }
    }

    @Override
    @TargetApi(Build.VERSION_CODES.N)
    public void onProvideKeyboardShortcuts(
            List<KeyboardShortcutGroup> data, Menu menu, int deviceId) {

        ArrayList<KeyboardShortcutInfo> shortcutInfos = new ArrayList<>();
        if (mState == State.WORKSPACE) {
            shortcutInfos.add(new KeyboardShortcutInfo(getString(R.string.all_apps_button_label),
                    KeyEvent.KEYCODE_A, KeyEvent.META_CTRL_ON));
        }
        View currentFocus = getCurrentFocus();
        if (new CustomActionsPopup(this, currentFocus).canShow()) {
            shortcutInfos.add(new KeyboardShortcutInfo(getString(R.string.custom_actions),
                    KeyEvent.KEYCODE_O, KeyEvent.META_CTRL_ON));
        }
        if (currentFocus.getTag() instanceof ItemInfo
                && DeepShortcutManager.supportsShortcuts((ItemInfo) currentFocus.getTag())) {
            shortcutInfos.add(new KeyboardShortcutInfo(getString(R.string.action_deep_shortcut),
                    KeyEvent.KEYCODE_S, KeyEvent.META_CTRL_ON));
        }
        if (!shortcutInfos.isEmpty()) {
            data.add(new KeyboardShortcutGroup(getString(R.string.home_screen), shortcutInfos));
        }

        super.onProvideKeyboardShortcuts(data, menu, deviceId);
    }

    @Override
    public boolean onKeyShortcut(int keyCode, KeyEvent event) {
        if (event.hasModifiers(KeyEvent.META_CTRL_ON)) {
            switch (keyCode) {
                case KeyEvent.KEYCODE_A:
                    if (mState == State.WORKSPACE) {
                        showAppsView(true, true, false);
                        return true;
                    }
                    break;
                case KeyEvent.KEYCODE_S: {
                    View focusedView = getCurrentFocus();
                    if (focusedView instanceof BubbleTextView
                            && focusedView.getTag() instanceof ItemInfo
                            && mAccessibilityDelegate.performAction(focusedView,
                                    (ItemInfo) focusedView.getTag(),
                                    LauncherAccessibilityDelegate.DEEP_SHORTCUTS)) {
                        PopupContainerWithArrow.getOpen(this).requestFocus();
                        return true;
                    }
                    break;
                }
                case KeyEvent.KEYCODE_O:
                    if (new CustomActionsPopup(this, getCurrentFocus()).show()) {
                        return true;
                    }
                    break;
            }
        }
        return super.onKeyShortcut(keyCode, event);
    }

    public static CustomAppWidget getCustomAppWidget(String name) {
        return sCustomAppWidgets.get(name);
    }

    public static HashMap<String, CustomAppWidget> getCustomAppWidgets() {
        return sCustomAppWidgets;
    }

    public static Launcher getLauncher(Context context) {
        if (context instanceof Launcher) {
            return (Launcher) context;
        }
        return ((Launcher) ((ContextWrapper) context).getBaseContext());
    }

    private class RotationPrefChangeHandler implements OnSharedPreferenceChangeListener {

        @Override
        public void onSharedPreferenceChanged(
                SharedPreferences sharedPreferences, String key) {
            if (Utilities.ALLOW_ROTATION_PREFERENCE_KEY.equals(key)) {
                // Recreate the activity so that it initializes the rotation preference again.
                recreate();
            }
        }
    }
}<|MERGE_RESOLUTION|>--- conflicted
+++ resolved
@@ -467,7 +467,9 @@
             mLauncherCallbacks.onCreate(savedInstanceState);
         }
 
-<<<<<<< HEAD
+        // Listen for broadcasts screen off
+        registerReceiver(mReceiver, new IntentFilter(Intent.ACTION_SCREEN_OFF));
+
         if (Themes.getAttrBoolean(this, R.attr.isWorkspaceDarkText)) {
             activateLightSystemBars(true, true, true);
         }
@@ -484,10 +486,6 @@
         } else if (supportsDarkText) {
             setTheme(R.style.LauncherThemeDarkText);
         }
-=======
-        // Listen for broadcasts screen off
-        registerReceiver(mReceiver, new IntentFilter(Intent.ACTION_SCREEN_OFF));
->>>>>>> 5cc7bbdb
     }
 
     @Override
