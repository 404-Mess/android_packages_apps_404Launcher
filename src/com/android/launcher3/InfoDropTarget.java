/*
 * Copyright (C) 2011 The Android Open Source Project
 *
 * Licensed under the Apache License, Version 2.0 (the "License");
 * you may not use this file except in compliance with the License.
 * You may obtain a copy of the License at
 *
 *      http://www.apache.org/licenses/LICENSE-2.0
 *
 * Unless required by applicable law or agreed to in writing, software
 * distributed under the License is distributed on an "AS IS" BASIS,
 * WITHOUT WARRANTIES OR CONDITIONS OF ANY KIND, either express or implied.
 * See the License for the specific language governing permissions and
 * limitations under the License.
 */

package com.android.launcher3;

import android.content.ActivityNotFoundException;
import android.content.ComponentName;
import android.content.Context;
import android.graphics.Rect;
import android.os.Bundle;
import android.provider.Settings;
import android.util.AttributeSet;
import android.util.Log;
import android.widget.Toast;

import com.android.launcher3.compat.LauncherAppsCompat;
import com.android.launcher3.util.Themes;

public class InfoDropTarget extends UninstallDropTarget {

    private static final String TAG = "InfoDropTarget";

    public InfoDropTarget(Context context, AttributeSet attrs) {
        this(context, attrs, 0);
    }

    public InfoDropTarget(Context context, AttributeSet attrs, int defStyle) {
        super(context, attrs, defStyle);
    }

    @Override
    protected void setupUi() {
        // Get the hover color
        mHoverColor = Themes.getColorAccent(getContext());
        setDrawable(R.drawable.ic_info_shadow);
    }

    @Override
    public void completeDrop(DragObject d) {
        DropTargetResultCallback callback = d.dragSource instanceof DropTargetResultCallback
                ? (DropTargetResultCallback) d.dragSource : null;
        startDetailsActivityForInfo(d.dragInfo, mLauncher, callback);
    }

    /**
     * @return Whether the activity was started.
     */
    public static boolean startDetailsActivityForInfo(
            ItemInfo info, Launcher launcher, DropTargetResultCallback callback) {
<<<<<<< HEAD
        if (info instanceof PromiseAppInfo) {
            PromiseAppInfo promiseAppInfo = (PromiseAppInfo) info;
            launcher.startActivity(promiseAppInfo.getMarketIntent());
            return true;
        }

=======
        return startDetailsActivityForInfo(info, launcher, callback, null, null);
    }

    public static boolean startDetailsActivityForInfo(ItemInfo info, Launcher launcher,
            DropTargetResultCallback callback, Rect sourceBounds, Bundle opts) {
>>>>>>> e3c59256
        boolean result = false;
        ComponentName componentName = null;
        if (info instanceof AppInfo) {
            componentName = ((AppInfo) info).componentName;
        } else if (info instanceof ShortcutInfo) {
            componentName = ((ShortcutInfo) info).intent.getComponent();
        } else if (info instanceof PendingAddItemInfo) {
            componentName = ((PendingAddItemInfo) info).componentName;
        } else if (info instanceof LauncherAppWidgetInfo) {
            componentName = ((LauncherAppWidgetInfo) info).providerName;
        }
        if (componentName != null) {
            try {
                LauncherAppsCompat.getInstance(launcher)
                        .showAppDetailsForProfile(componentName, info.user, sourceBounds, opts);
                result = true;
            } catch (SecurityException | ActivityNotFoundException e) {
                Toast.makeText(launcher, R.string.activity_not_found, Toast.LENGTH_SHORT).show();
                Log.e(TAG, "Unable to launch settings", e);
            }
        }

        if (callback != null) {
            sendUninstallResult(launcher, result, componentName, info.user, callback);
        }
        return result;
    }

    @Override
    protected boolean supportsDrop(DragSource source, ItemInfo info) {
        return source.supportsAppInfoDropTarget() && supportsDrop(getContext(), info);
    }

    public static boolean supportsDrop(Context context, ItemInfo info) {
        // Only show the App Info drop target if developer settings are enabled.
        boolean developmentSettingsEnabled = Settings.Global.getInt(context.getContentResolver(),
                Settings.Global.DEVELOPMENT_SETTINGS_ENABLED, 0) == 1;
        if (!developmentSettingsEnabled) {
            return false;
        }
        return info.itemType != LauncherSettings.Favorites.ITEM_TYPE_SHORTCUT &&
                (info instanceof AppInfo ||
                (info instanceof ShortcutInfo && !((ShortcutInfo) info).isPromise()) ||
                (info instanceof LauncherAppWidgetInfo &&
                        ((LauncherAppWidgetInfo) info).restoreStatus == 0) ||
                info instanceof PendingAddItemInfo);
    }
}<|MERGE_RESOLUTION|>--- conflicted
+++ resolved
@@ -60,20 +60,16 @@
      */
     public static boolean startDetailsActivityForInfo(
             ItemInfo info, Launcher launcher, DropTargetResultCallback callback) {
-<<<<<<< HEAD
+        return startDetailsActivityForInfo(info, launcher, callback, null, null);
+    }
+
+    public static boolean startDetailsActivityForInfo(ItemInfo info, Launcher launcher,
+            DropTargetResultCallback callback, Rect sourceBounds, Bundle opts) {
         if (info instanceof PromiseAppInfo) {
             PromiseAppInfo promiseAppInfo = (PromiseAppInfo) info;
             launcher.startActivity(promiseAppInfo.getMarketIntent());
             return true;
         }
-
-=======
-        return startDetailsActivityForInfo(info, launcher, callback, null, null);
-    }
-
-    public static boolean startDetailsActivityForInfo(ItemInfo info, Launcher launcher,
-            DropTargetResultCallback callback, Rect sourceBounds, Bundle opts) {
->>>>>>> e3c59256
         boolean result = false;
         ComponentName componentName = null;
         if (info instanceof AppInfo) {
