/*
 * Copyright (C) 2017 The Android Open Source Project
 *
 * Licensed under the Apache License, Version 2.0 (the "License");
 * you may not use this file except in compliance with the License.
 * You may obtain a copy of the License at
 *
 *      http://www.apache.org/licenses/LICENSE-2.0
 *
 * Unless required by applicable law or agreed to in writing, software
 * distributed under the License is distributed on an "AS IS" BASIS,
 * WITHOUT WARRANTIES OR CONDITIONS OF ANY KIND, either express or implied.
 * See the License for the specific language governing permissions and
 * limitations under the License.
 */

package com.android.quickstep.views;

import static android.view.Surface.ROTATION_0;
import static android.view.View.MeasureSpec.EXACTLY;
import static android.view.View.MeasureSpec.makeMeasureSpec;

import static com.android.launcher3.BaseActivity.STATE_HANDLER_INVISIBILITY_FLAGS;
import static com.android.launcher3.InvariantDeviceProfile.CHANGE_FLAG_ICON_PARAMS;
import static com.android.launcher3.LauncherAnimUtils.SCALE_PROPERTY;
import static com.android.launcher3.LauncherAnimUtils.VIEW_ALPHA;
import static com.android.launcher3.LauncherState.BACKGROUND_APP;
import static com.android.launcher3.Utilities.EDGE_NAV_BAR;
import static com.android.launcher3.Utilities.mapToRange;
import static com.android.launcher3.Utilities.squaredHypot;
import static com.android.launcher3.Utilities.squaredTouchSlop;
import static com.android.launcher3.anim.Interpolators.ACCEL;
import static com.android.launcher3.anim.Interpolators.ACCEL_0_75;
import static com.android.launcher3.anim.Interpolators.ACCEL_2;
import static com.android.launcher3.anim.Interpolators.FAST_OUT_SLOW_IN;
import static com.android.launcher3.anim.Interpolators.LINEAR;
import static com.android.launcher3.config.FeatureFlags.ENABLE_QUICKSTEP_LIVE_TILE;
import static com.android.launcher3.logging.StatsLogManager.LauncherEvent.LAUNCHER_TASK_DISMISS_SWIPE_UP;
import static com.android.launcher3.logging.StatsLogManager.LauncherEvent.LAUNCHER_TASK_LAUNCH_SWIPE_DOWN;
import static com.android.launcher3.statehandlers.DepthController.DEPTH;
import static com.android.launcher3.uioverrides.touchcontrollers.TaskViewTouchController.SUCCESS_TRANSITION_PROGRESS;
import static com.android.launcher3.userevent.nano.LauncherLogProto.Action.Touch.TAP;
import static com.android.launcher3.userevent.nano.LauncherLogProto.ControlType.CLEAR_ALL_BUTTON;
import static com.android.launcher3.util.Executors.UI_HELPER_EXECUTOR;
import static com.android.launcher3.util.SystemUiController.UI_STATE_OVERVIEW;
import static com.android.quickstep.TaskUtils.checkCurrentOrManagedUserId;
import static com.android.quickstep.views.OverviewActionsView.HIDDEN_GESTURE_RUNNING;
import static com.android.quickstep.views.OverviewActionsView.HIDDEN_NON_ZERO_ROTATION;
import static com.android.quickstep.views.OverviewActionsView.HIDDEN_NO_RECENTS;
import static com.android.quickstep.views.OverviewActionsView.HIDDEN_NO_TASKS;

import android.animation.AnimatorSet;
import android.animation.LayoutTransition;
import android.animation.LayoutTransition.TransitionListener;
import android.animation.ObjectAnimator;
import android.animation.ValueAnimator;
import android.annotation.TargetApi;
import android.app.ActivityManager.RunningTaskInfo;
import android.content.Context;
import android.content.res.Configuration;
import android.graphics.Canvas;
import android.graphics.Point;
import android.graphics.PointF;
import android.graphics.Rect;
import android.graphics.Typeface;
import android.graphics.drawable.Drawable;
import android.os.Build;
import android.os.Handler;
import android.os.UserHandle;
import android.text.Layout;
import android.text.StaticLayout;
import android.text.TextPaint;
import android.util.AttributeSet;
import android.util.FloatProperty;
import android.util.Property;
import android.util.SparseBooleanArray;
import android.view.HapticFeedbackConstants;
import android.view.KeyEvent;
import android.view.LayoutInflater;
import android.view.MotionEvent;
import android.view.View;
import android.view.ViewDebug;
import android.view.ViewGroup;
import android.view.accessibility.AccessibilityEvent;
import android.view.accessibility.AccessibilityNodeInfo;
import android.view.animation.Interpolator;
import android.widget.ListView;

import androidx.annotation.Nullable;

import com.android.launcher3.BaseActivity;
import com.android.launcher3.DeviceProfile;
import com.android.launcher3.Insettable;
import com.android.launcher3.InvariantDeviceProfile;
import com.android.launcher3.PagedView;
import com.android.launcher3.R;
import com.android.launcher3.Utilities;
import com.android.launcher3.anim.AnimationSuccessListener;
import com.android.launcher3.anim.AnimatorPlaybackController;
import com.android.launcher3.anim.PendingAnimation;
import com.android.launcher3.anim.PendingAnimation.EndState;
import com.android.launcher3.anim.PropertyListBuilder;
import com.android.launcher3.anim.SpringProperty;
import com.android.launcher3.compat.AccessibilityManagerCompat;
import com.android.launcher3.config.FeatureFlags;
import com.android.launcher3.statehandlers.DepthController;
import com.android.launcher3.statemanager.StatefulActivity;
import com.android.launcher3.touch.PagedOrientationHandler;
import com.android.launcher3.touch.PagedOrientationHandler.CurveProperties;
import com.android.launcher3.userevent.nano.LauncherLogProto;
import com.android.launcher3.userevent.nano.LauncherLogProto.Action.Direction;
import com.android.launcher3.userevent.nano.LauncherLogProto.Action.Touch;
import com.android.launcher3.util.ComponentKey;
import com.android.launcher3.util.DynamicResource;
import com.android.launcher3.util.MultiValueAlpha;
import com.android.launcher3.util.OverScroller;
import com.android.launcher3.util.Themes;
import com.android.launcher3.util.ViewPool;
import com.android.quickstep.BaseActivityInterface;
import com.android.quickstep.RecentsAnimationController;
import com.android.quickstep.RecentsAnimationTargets;
import com.android.quickstep.RecentsModel;
import com.android.quickstep.RecentsModel.TaskVisualsChangeListener;
import com.android.quickstep.SystemUiProxy;
import com.android.quickstep.TaskThumbnailCache;
import com.android.quickstep.TaskUtils;
import com.android.quickstep.ViewUtils;
import com.android.quickstep.util.LayoutUtils;
import com.android.quickstep.util.RecentsOrientedState;
import com.android.quickstep.util.SplitScreenBounds;
import com.android.quickstep.util.SurfaceTransactionApplier;
import com.android.quickstep.util.TransformParams;
import com.android.systemui.plugins.ResourceProvider;
import com.android.systemui.shared.recents.IPinnedStackAnimationListener;
import com.android.systemui.shared.recents.model.Task;
import com.android.systemui.shared.recents.model.Task.TaskKey;
import com.android.systemui.shared.recents.model.ThumbnailData;
import com.android.systemui.shared.system.ActivityManagerWrapper;
import com.android.systemui.shared.system.LauncherEventUtil;
import com.android.systemui.shared.system.PackageManagerWrapper;
import com.android.systemui.shared.system.TaskStackChangeListener;

import java.util.ArrayList;
import java.util.function.Consumer;

/**
 * A list of recent tasks.
 */
@TargetApi(Build.VERSION_CODES.R)
public abstract class RecentsView<T extends StatefulActivity> extends PagedView implements
        Insettable, TaskThumbnailCache.HighResLoadingState.HighResLoadingStateChangedCallback,
        InvariantDeviceProfile.OnIDPChangeListener, TaskVisualsChangeListener,
        SplitScreenBounds.OnChangeListener {

    private static final String TAG = RecentsView.class.getSimpleName();

    public static final FloatProperty<RecentsView> CONTENT_ALPHA =
            new FloatProperty<RecentsView>("contentAlpha") {
                @Override
                public void setValue(RecentsView view, float v) {
                    view.setContentAlpha(v);
                }

                @Override
                public Float get(RecentsView view) {
                    return view.getContentAlpha();
                }
            };

    public static final FloatProperty<RecentsView> FULLSCREEN_PROGRESS =
            new FloatProperty<RecentsView>("fullscreenProgress") {
                @Override
                public void setValue(RecentsView recentsView, float v) {
                    recentsView.setFullscreenProgress(v);
                }

                @Override
                public Float get(RecentsView recentsView) {
                    return recentsView.mFullscreenProgress;
                }
            };

    public static final FloatProperty<RecentsView> TASK_MODALNESS =
            new FloatProperty<RecentsView>("taskModalness") {
                @Override
                public void setValue(RecentsView recentsView, float v) {
                    recentsView.setTaskModalness(v);
                }

                @Override
                public Float get(RecentsView recentsView) {
                    return recentsView.mTaskModalness;
                }
            };

    public static final FloatProperty<RecentsView> ADJACENT_PAGE_OFFSET =
            new FloatProperty<RecentsView>("adjacentPageOffset") {
                @Override
                public void setValue(RecentsView recentsView, float v) {
                    if (recentsView.mAdjacentPageOffset != v) {
                        recentsView.mAdjacentPageOffset = v;
                        recentsView.updatePageOffsets();
                    }
                }

                @Override
                public Float get(RecentsView recentsView) {
                    return recentsView.mAdjacentPageOffset;
                }
            };

    protected RecentsOrientedState mOrientationState;
    protected final BaseActivityInterface mSizeStrategy;
    protected RecentsAnimationController mRecentsAnimationController;
    protected RecentsAnimationTargets mRecentsAnimationTargets;
    protected SurfaceTransactionApplier mSyncTransactionApplier;
    protected int mTaskWidth;
    protected int mTaskHeight;
    protected boolean mEnableDrawingLiveTile = false;
    protected final Rect mTempRect = new Rect();
    private final PointF mTempPointF = new PointF();

    private static final int DISMISS_TASK_DURATION = 300;
    private static final int ADDITION_TASK_DURATION = 200;
    // The threshold at which we update the SystemUI flags when animating from the task into the app
    public static final float UPDATE_SYSUI_FLAGS_THRESHOLD = 0.85f;

    protected final T mActivity;
    private final float mFastFlingVelocity;
    private final RecentsModel mModel;
    private final int mTaskTopMargin;
    private final ClearAllButton mClearAllButton;
    private final Rect mClearAllButtonDeadZoneRect = new Rect();
    private final Rect mTaskViewDeadZoneRect = new Rect();

    private final ScrollState mScrollState = new ScrollState();
    // Keeps track of the previously known visible tasks for purposes of loading/unloading task data
    private final SparseBooleanArray mHasVisibleTaskData = new SparseBooleanArray();

    private final InvariantDeviceProfile mIdp;

    private final ViewPool<TaskView> mTaskViewPool;

    private boolean mDwbToastShown;
    protected boolean mDisallowScrollToClearAll;
    private boolean mOverlayEnabled;
    protected boolean mFreezeViewVisibility;

    private float mAdjacentPageOffset = 0;

    /**
     * TODO: Call reloadIdNeeded in onTaskStackChanged.
     */
    private final TaskStackChangeListener mTaskStackListener = new TaskStackChangeListener() {
        @Override
        public void onActivityPinned(String packageName, int userId, int taskId, int stackId) {
            if (!mHandleTaskStackChanges) {
                return;
            }
            // Check this is for the right user
            if (!checkCurrentOrManagedUserId(userId, getContext())) {
                return;
            }

            // Remove the task immediately from the task list
            TaskView taskView = getTaskView(taskId);
            if (taskView != null) {
                removeView(taskView);
            }
        }

        @Override
        public void onActivityUnpinned() {
            if (!mHandleTaskStackChanges) {
                return;
            }

            reloadIfNeeded();
            enableLayoutTransitions();
        }

        @Override
        public void onTaskRemoved(int taskId) {
            if (!mHandleTaskStackChanges) {
                return;
            }

            UI_HELPER_EXECUTOR.execute(() -> {
                TaskView taskView = getTaskView(taskId);
                if (taskView == null) {
                    return;
                }
                Handler handler = taskView.getHandler();
                if (handler == null) {
                    return;
                }

                // TODO: Add callbacks from AM reflecting adding/removing from the recents list, and
                //       remove all these checks
                Task.TaskKey taskKey = taskView.getTask().key;
                if (PackageManagerWrapper.getInstance().getActivityInfo(taskKey.getComponent(),
                        taskKey.userId) == null) {
                    // The package was uninstalled
                    handler.post(() ->
                            dismissTask(taskView, true /* animate */, false /* removeTask */));
                } else {
                    mModel.findTaskWithId(taskKey.id, (key) -> {
                        if (key == null) {
                            // The task was removed from the recents list
                            handler.post(() -> dismissTask(taskView, true /* animate */,
                                    false /* removeTask */));
                        }
                    });
                }
            });
        }
    };

    private final PinnedStackAnimationListener mIPinnedStackAnimationListener =
            new PinnedStackAnimationListener();

    // Used to keep track of the last requested task list id, so that we do not request to load the
    // tasks again if we have already requested it and the task list has not changed
    private int mTaskListChangeId = -1;

    // Only valid until the launcher state changes to NORMAL
    protected int mRunningTaskId = -1;
    protected boolean mRunningTaskTileHidden;
    private Task mTmpRunningTask;

    private boolean mRunningTaskIconScaledDown = false;

    private boolean mOverviewStateEnabled;
    private boolean mHandleTaskStackChanges;
    private boolean mSwipeDownShouldLaunchApp;
    private boolean mTouchDownToStartHome;
    private final float mSquaredTouchSlop;
    private int mDownX;
    private int mDownY;

    private PendingAnimation mPendingAnimation;
    private LayoutTransition mLayoutTransition;

    @ViewDebug.ExportedProperty(category = "launcher")
    protected float mContentAlpha = 1;
    @ViewDebug.ExportedProperty(category = "launcher")
    protected float mFullscreenProgress = 0;
    /**
     * How modal is the current task to be displayed, 1 means the task is fully modal and no other
     * tasks are show. 0 means the task is displays in context in the list with other tasks.
     */
    @ViewDebug.ExportedProperty(category = "launcher")
    protected float mTaskModalness = 0;

    // Keeps track of task id whose visual state should not be reset
    private int mIgnoreResetTaskId = -1;

    // Variables for empty state
    private final Drawable mEmptyIcon;
    private final CharSequence mEmptyMessage;
    private final TextPaint mEmptyMessagePaint;
    private final Point mLastMeasureSize = new Point();
    private final int mEmptyMessagePadding;
    private boolean mShowEmptyMessage;
    private OnEmptyMessageUpdatedListener mOnEmptyMessageUpdatedListener;
    private Layout mEmptyTextLayout;
    private boolean mLiveTileOverlayAttached;

    // Keeps track of the index where the first TaskView should be
    private int mTaskViewStartIndex = 0;
    private OverviewActionsView mActionsView;

    private BaseActivity.MultiWindowModeChangedListener mMultiWindowModeChangedListener =
            (inMultiWindowMode) -> {
                if (mOrientationState != null) {
                    mOrientationState.setMultiWindowMode(inMultiWindowMode);
                    setLayoutRotation(mOrientationState.getTouchRotation(),
                            mOrientationState.getDisplayRotation());
                    updateChildTaskOrientations();
                }
                if (!inMultiWindowMode && mOverviewStateEnabled) {
                    // TODO: Re-enable layout transitions for addition of the unpinned task
                    reloadIfNeeded();
                }
            };

    public RecentsView(Context context, AttributeSet attrs, int defStyleAttr,
            BaseActivityInterface sizeStrategy) {
        super(context, attrs, defStyleAttr);
        setPageSpacing(getResources().getDimensionPixelSize(R.dimen.recents_page_spacing));
        setEnableFreeScroll(true);
        mSizeStrategy = sizeStrategy;
        mActivity = BaseActivity.fromContext(context);
        mOrientationState = new RecentsOrientedState(
                context, mSizeStrategy, this::animateRecentsRotationInPlace);
        mOrientationState.setActivityConfiguration(context.getResources().getConfiguration());

        mFastFlingVelocity = getResources()
                .getDimensionPixelSize(R.dimen.recents_fast_fling_velocity);
        mModel = RecentsModel.INSTANCE.get(context);
        mIdp = InvariantDeviceProfile.INSTANCE.get(context);

        mClearAllButton = (ClearAllButton) LayoutInflater.from(context)
                .inflate(R.layout.overview_clear_all_button, this, false);
        mClearAllButton.setOnClickListener(this::dismissAllTasks);
        mTaskViewPool = new ViewPool<>(context, this, R.layout.task, 20 /* max size */,
                10 /* initial size */);

        mIsRtl = mOrientationHandler.getRecentsRtlSetting(getResources());
        setLayoutDirection(mIsRtl ? View.LAYOUT_DIRECTION_RTL : View.LAYOUT_DIRECTION_LTR);
        mTaskTopMargin = getResources()
                .getDimensionPixelSize(R.dimen.task_thumbnail_top_margin);
        mSquaredTouchSlop = squaredTouchSlop(context);

        mEmptyIcon = context.getDrawable(R.drawable.ic_empty_recents);
        mEmptyIcon.setCallback(this);
        mEmptyMessage = context.getText(R.string.recents_empty_message);
        mEmptyMessagePaint = new TextPaint();
        mEmptyMessagePaint.setColor(Themes.getAttrColor(context, android.R.attr.textColorPrimary));
        mEmptyMessagePaint.setTextSize(getResources()
                .getDimension(R.dimen.recents_empty_message_text_size));
        mEmptyMessagePaint.setTypeface(Typeface.create(Themes.getDefaultBodyFont(context),
                Typeface.NORMAL));
        mEmptyMessagePadding = getResources()
                .getDimensionPixelSize(R.dimen.recents_empty_message_text_padding);
        setWillNotDraw(false);
        updateEmptyMessage();
        mOrientationHandler = mOrientationState.getOrientationHandler();

        // Initialize quickstep specific cache params here, as this is constructed only once
        mActivity.getViewCache().setCacheSize(R.layout.digital_wellbeing_toast, 5);
    }

    public OverScroller getScroller() {
        return mScroller;
    }

    public boolean isRtl() {
        return mIsRtl;
    }

    @Override
    public Task onTaskThumbnailChanged(int taskId, ThumbnailData thumbnailData) {
        if (mHandleTaskStackChanges) {
            TaskView taskView = getTaskView(taskId);
            if (taskView != null) {
                Task task = taskView.getTask();
                taskView.getThumbnail().setThumbnail(task, thumbnailData);
                return task;
            }
        }
        return null;
    }

    @Override
    public void onTaskIconChanged(String pkg, UserHandle user) {
        for (int i = 0; i < getTaskViewCount(); i++) {
            TaskView tv = getTaskViewAt(i);
            Task task = tv.getTask();
            if (task != null && task.key != null && pkg.equals(task.key.getPackageName())
                    && task.key.userId == user.getIdentifier()) {
                task.icon = null;
                if (tv.getIconView().getDrawable() != null) {
                    tv.onTaskListVisibilityChanged(true /* visible */);
                }
            }
        }
    }

    /**
     * Update the thumbnail of the task.
     * @param refreshNow Refresh immediately if it's true.
     */
    public TaskView updateThumbnail(int taskId, ThumbnailData thumbnailData, boolean refreshNow) {
        TaskView taskView = getTaskView(taskId);
        if (taskView != null) {
            taskView.getThumbnail().setThumbnail(taskView.getTask(), thumbnailData, refreshNow);
        }
        return taskView;
    }

    /** See {@link #updateThumbnail(int, ThumbnailData, boolean)} */
    public TaskView updateThumbnail(int taskId, ThumbnailData thumbnailData) {
        return updateThumbnail(taskId, thumbnailData, true /* refreshNow */);
    }

    @Override
    protected void onWindowVisibilityChanged(int visibility) {
        super.onWindowVisibilityChanged(visibility);
        updateTaskStackListenerState();
    }

    @Override
    public void onIdpChanged(int changeFlags, InvariantDeviceProfile idp) {
        if ((changeFlags & CHANGE_FLAG_ICON_PARAMS) == 0) {
            return;
        }
        mModel.getIconCache().clear();
        unloadVisibleTaskData();
        loadVisibleTaskData();
    }

    public void init(OverviewActionsView actionsView) {
        mActionsView = actionsView;
        mActionsView.updateHiddenFlags(HIDDEN_NO_TASKS, getTaskViewCount() == 0);
    }

    @Override
    protected void onAttachedToWindow() {
        super.onAttachedToWindow();
        updateTaskStackListenerState();
        mModel.getThumbnailCache().getHighResLoadingState().addCallback(this);
        mActivity.addMultiWindowModeChangedListener(mMultiWindowModeChangedListener);
        ActivityManagerWrapper.getInstance().registerTaskStackListener(mTaskStackListener);
        mSyncTransactionApplier = new SurfaceTransactionApplier(this);
        RecentsModel.INSTANCE.get(getContext()).addThumbnailChangeListener(this);
        mIdp.addOnChangeListener(this);
        mIPinnedStackAnimationListener.setActivity(mActivity);
        SystemUiProxy.INSTANCE.get(getContext()).setPinnedStackAnimationListener(
                mIPinnedStackAnimationListener);
        mOrientationState.initListeners();
        SplitScreenBounds.INSTANCE.addOnChangeListener(this);
    }

    @Override
    protected void onDetachedFromWindow() {
        super.onDetachedFromWindow();
        updateTaskStackListenerState();
        mModel.getThumbnailCache().getHighResLoadingState().removeCallback(this);
        mActivity.removeMultiWindowModeChangedListener(mMultiWindowModeChangedListener);
        ActivityManagerWrapper.getInstance().unregisterTaskStackListener(mTaskStackListener);
        mSyncTransactionApplier = null;
        RecentsModel.INSTANCE.get(getContext()).removeThumbnailChangeListener(this);
        mIdp.removeOnChangeListener(this);
        SystemUiProxy.INSTANCE.get(getContext()).setPinnedStackAnimationListener(null);
        SplitScreenBounds.INSTANCE.removeOnChangeListener(this);
        mIPinnedStackAnimationListener.setActivity(null);
        mOrientationState.destroyListeners();
    }

    @Override
    public void onViewRemoved(View child) {
        super.onViewRemoved(child);

        // Clear the task data for the removed child if it was visible
        if (child instanceof TaskView) {
            TaskView taskView = (TaskView) child;
            mHasVisibleTaskData.delete(taskView.getTask().key.id);
            mTaskViewPool.recycle(taskView);
            mActionsView.updateHiddenFlags(HIDDEN_NO_TASKS, getTaskViewCount() == 0);
        }
        updateTaskStartIndex(child);
    }

    @Override
    public void onViewAdded(View child) {
        super.onViewAdded(child);
        child.setAlpha(mContentAlpha);
        // RecentsView is set to RTL in the constructor when system is using LTR. Here we set the
        // child direction back to match system settings.
        child.setLayoutDirection(mIsRtl ? View.LAYOUT_DIRECTION_LTR : View.LAYOUT_DIRECTION_RTL);
        updateTaskStartIndex(child);
        mActionsView.updateHiddenFlags(HIDDEN_NO_TASKS, false);
        updateEmptyMessage();
    }

    @Override
    public void draw(Canvas canvas) {
        maybeDrawEmptyMessage(canvas);
        super.draw(canvas);
    }

    private void updateTaskStartIndex(View affectingView) {
        if (!(affectingView instanceof TaskView) && !(affectingView instanceof ClearAllButton)) {
            int childCount = getChildCount();

            mTaskViewStartIndex = 0;
            while (mTaskViewStartIndex < childCount
                    && !(getChildAt(mTaskViewStartIndex) instanceof TaskView)) {
                mTaskViewStartIndex++;
            }
        }
    }

    public boolean isTaskViewVisible(TaskView tv) {
        // For now, just check if it's the active task or an adjacent task
        return Math.abs(indexOfChild(tv) - getNextPage()) <= 1;
    }

    public TaskView getTaskView(int taskId) {
        for (int i = 0; i < getTaskViewCount(); i++) {
            TaskView tv = getTaskViewAt(i);
            if (tv.getTask() != null && tv.getTask().key != null && tv.getTask().key.id == taskId) {
                return tv;
            }
        }
        return null;
    }

    public void setOverviewStateEnabled(boolean enabled) {
        mOverviewStateEnabled = enabled;
        updateTaskStackListenerState();
        mOrientationState.setRotationWatcherEnabled(enabled);
        if (!enabled) {
            // Reset the running task when leaving overview since it can still have a reference to
            // its thumbnail
            mTmpRunningTask = null;
        }
    }

    public void onDigitalWellbeingToastShown() {
        if (!mDwbToastShown) {
            mDwbToastShown = true;
            mActivity.getUserEventDispatcher().logActionTip(
                    LauncherEventUtil.VISIBLE,
                    LauncherLogProto.TipType.DWB_TOAST);
        }
    }

    /**
     * Whether the Clear All button is hidden or fully visible. Used to determine if center
     * displayed page is a task or the Clear All button.
     *
     * @return True = Clear All button not fully visible, center page is a task. False = Clear All
     * button fully visible, center page is Clear All button.
     */
    public boolean isClearAllHidden() {
        return mClearAllButton.getAlpha() != 1f;
    }

    @Override
    protected void onPageBeginTransition() {
        super.onPageBeginTransition();
        mActionsView.updateDisabledFlags(OverviewActionsView.DISABLED_SCROLLING, true);
    }

    @Override
    protected void onPageEndTransition() {
        super.onPageEndTransition();
        if (isClearAllHidden()) {
            mActionsView.updateDisabledFlags(OverviewActionsView.DISABLED_SCROLLING, false);
        }
        if (getNextPage() > 0) {
            setSwipeDownShouldLaunchApp(true);
        }
    }

    @Override
    public boolean onTouchEvent(MotionEvent ev) {
        super.onTouchEvent(ev);
        final int x = (int) ev.getX();
        final int y = (int) ev.getY();
        switch (ev.getAction()) {
            case MotionEvent.ACTION_UP:
                if (mTouchDownToStartHome) {
                    startHome();
                }
                mTouchDownToStartHome = false;
                break;
            case MotionEvent.ACTION_CANCEL:
                mTouchDownToStartHome = false;
                break;
            case MotionEvent.ACTION_MOVE:
                // Passing the touch slop will not allow dismiss to home
                if (mTouchDownToStartHome &&
                        (isHandlingTouch() ||
                                squaredHypot(mDownX - x, mDownY - y) > mSquaredTouchSlop)) {
                    mTouchDownToStartHome = false;
                }
                break;
            case MotionEvent.ACTION_DOWN:
                // Touch down anywhere but the deadzone around the visible clear all button and
                // between the task views will start home on touch up
                if (!isHandlingTouch() && !isModal()) {
                    if (mShowEmptyMessage) {
                        mTouchDownToStartHome = true;
                    } else {
                        updateDeadZoneRects();
                        final boolean clearAllButtonDeadZoneConsumed =
                                mClearAllButton.getAlpha() == 1
                                        && mClearAllButtonDeadZoneRect.contains(x, y);
                        final boolean cameFromNavBar = (ev.getEdgeFlags() & EDGE_NAV_BAR) != 0;
                        if (!clearAllButtonDeadZoneConsumed && !cameFromNavBar
                                && !mTaskViewDeadZoneRect.contains(x + getScrollX(), y)) {
                            mTouchDownToStartHome = true;
                        }
                    }
                }
                mDownX = x;
                mDownY = y;
                break;
        }


        // Do not let touch escape to siblings below this view.
        return isHandlingTouch() || shouldStealTouchFromSiblingsBelow(ev);
    }

    @Override
    protected void determineScrollingStart(MotionEvent ev, float touchSlopScale) {
        // Enables swiping to the left or right only if the task overlay is not modal.
        if (!isModal()) {
            super.determineScrollingStart(ev, touchSlopScale);
        }
    }
    protected boolean shouldStealTouchFromSiblingsBelow(MotionEvent ev) {
        return true;
    }

    protected void applyLoadPlan(ArrayList<Task> tasks) {
        if (mPendingAnimation != null) {
            mPendingAnimation.addEndListener((endState) -> applyLoadPlan(tasks));
            return;
        }

        if (tasks == null || tasks.isEmpty()) {
            removeTasksViewsAndClearAllButton();
            onTaskStackUpdated();
            return;
        }

        // Unload existing visible task data
        unloadVisibleTaskData();

        TaskView ignoreResetTaskView =
                mIgnoreResetTaskId == -1 ? null : getTaskView(mIgnoreResetTaskId);

        final int requiredTaskCount = tasks.size();
        if (getTaskViewCount() != requiredTaskCount) {
            if (indexOfChild(mClearAllButton) != -1) {
                removeView(mClearAllButton);
            }
            for (int i = getTaskViewCount(); i < requiredTaskCount; i++) {
                addView(mTaskViewPool.getView());
            }
            while (getTaskViewCount() > requiredTaskCount) {
                removeView(getChildAt(getChildCount() - 1));
            }
            if (requiredTaskCount > 0) {
                addView(mClearAllButton);
            }
        }

        // Rebind and reset all task views
        for (int i = requiredTaskCount - 1; i >= 0; i--) {
            final int pageIndex = requiredTaskCount - i - 1 + mTaskViewStartIndex;
            final Task task = tasks.get(i);
            final TaskView taskView = (TaskView) getChildAt(pageIndex);
            taskView.bind(task, mOrientationState);
        }

        if (mNextPage == INVALID_PAGE) {
            // Set the current page to the running task, but not if settling on new task.
            TaskView runningTaskView = getRunningTaskView();
            if (runningTaskView != null) {
                setCurrentPage(indexOfChild(runningTaskView));
            } else if (getTaskViewCount() > 0) {
                setCurrentPage(indexOfChild(getTaskViewAt(0)));
            }
        }

        if (mIgnoreResetTaskId != -1 && getTaskView(mIgnoreResetTaskId) != ignoreResetTaskView) {
            // If the taskView mapping is changing, do not preserve the visuals. Since we are
            // mostly preserving the first task, and new taskViews are added to the end, it should
            // generally map to the same task.
            mIgnoreResetTaskId = -1;
        }
        resetTaskVisuals();
        onTaskStackUpdated();
        updateEnabledOverlays();
    }

    private boolean isModal() {
        return mTaskModalness > 0;
    }

    private void removeTasksViewsAndClearAllButton() {
        for (int i = getTaskViewCount() - 1; i >= 0; i--) {
            removeView(getTaskViewAt(i));
        }
        if (indexOfChild(mClearAllButton) != -1) {
            removeView(mClearAllButton);
        }
    }

    public int getTaskViewCount() {
        int taskViewCount = getChildCount() - mTaskViewStartIndex;
        if (indexOfChild(mClearAllButton) != -1) {
            taskViewCount--;
        }
        return taskViewCount;
    }

    protected void onTaskStackUpdated() {
        // Lazily update the empty message only when the task stack is reapplied
        updateEmptyMessage();
    }

    public void resetTaskVisuals() {
        for (int i = getTaskViewCount() - 1; i >= 0; i--) {
            TaskView taskView = getTaskViewAt(i);
            if (mIgnoreResetTaskId != taskView.getTask().key.id) {
                taskView.resetViewTransforms();
                taskView.setStableAlpha(mContentAlpha);
                taskView.setFullscreenProgress(mFullscreenProgress);
                taskView.setModalness(mTaskModalness);
            }
        }
        if (mRunningTaskTileHidden) {
            setRunningTaskHidden(mRunningTaskTileHidden);
        }

        // Force apply the scale.
        if (mIgnoreResetTaskId != mRunningTaskId) {
            applyRunningTaskIconScale();
        }

        updateCurveProperties();
        // Update the set of visible task's data
        loadVisibleTaskData();
        setTaskModalness(0);
    }

    public void setFullscreenProgress(float fullscreenProgress) {
        mFullscreenProgress = fullscreenProgress;
        int taskCount = getTaskViewCount();
        for (int i = 0; i < taskCount; i++) {
            getTaskViewAt(i).setFullscreenProgress(mFullscreenProgress);
        }
        // Fade out the actions view quickly (0.1 range)
        mActionsView.getFullscreenAlpha().setValue(
                mapToRange(fullscreenProgress, 0, 0.1f, 1f, 0f, LINEAR));
    }

    private void updateTaskStackListenerState() {
        boolean handleTaskStackChanges = mOverviewStateEnabled && isAttachedToWindow()
                && getWindowVisibility() == VISIBLE;
        if (handleTaskStackChanges != mHandleTaskStackChanges) {
            mHandleTaskStackChanges = handleTaskStackChanges;
            if (handleTaskStackChanges) {
                reloadIfNeeded();
            }
        }
    }

    @Override
    public void setInsets(Rect insets) {
        mInsets.set(insets);
        resetPaddingFromTaskSize();
    }

    private void resetPaddingFromTaskSize() {
        DeviceProfile dp = mActivity.getDeviceProfile();
        getTaskSize(mTempRect);
        mTaskWidth = mTempRect.width();
        mTaskHeight = mTempRect.height();

        mTempRect.top -= mTaskTopMargin;
        setPadding(mTempRect.left - mInsets.left, mTempRect.top - mInsets.top,
                dp.widthPx - mInsets.right - mTempRect.right,
                dp.heightPx - mInsets.bottom - mTempRect.bottom);
    }

    public void getTaskSize(Rect outRect) {
        mSizeStrategy.calculateTaskSize(mActivity, mActivity.getDeviceProfile(), outRect,
                mOrientationHandler);
    }

    /** Gets the task size for modal state. */
    public void getModalTaskSize(Rect outRect) {
        mSizeStrategy.calculateModalTaskSize(mActivity, mActivity.getDeviceProfile(), outRect);
    }

    @Override
    protected boolean computeScrollHelper() {
        boolean scrolling = super.computeScrollHelper();
        boolean isFlingingFast = false;
        updateCurveProperties();
        if (scrolling || isHandlingTouch()) {
            if (scrolling) {
                // Check if we are flinging quickly to disable high res thumbnail loading
                isFlingingFast = mScroller.getCurrVelocity() > mFastFlingVelocity;
            }

            // After scrolling, update the visible task's data
            loadVisibleTaskData();
        }

        // Update the high res thumbnail loader state
        mModel.getThumbnailCache().getHighResLoadingState().setFlingingFast(isFlingingFast);
        return scrolling;
    }

    /**
     * Scales and adjusts translation of adjacent pages as if on a curved carousel.
     */
    public void updateCurveProperties() {
        if (getPageCount() == 0 || getPageAt(0).getMeasuredWidth() == 0) {
            return;
        }
        mOrientationHandler.getCurveProperties(this, mInsets, mScrollState);
        mScrollState.scrollFromEdge =
                mIsRtl ? mScrollState.scroll : (mMaxScroll - mScrollState.scroll);

        final int pageCount = getPageCount();
        for (int i = 0; i < pageCount; i++) {
            View page = getPageAt(i);
            mScrollState.updateInterpolation(mOrientationHandler.getChildStartWithTranslation(page),
                    mPageSpacing);
            ((PageCallbacks) page).onPageScroll(mScrollState);
        }
    }

    /**
     * Iterates through all the tasks, and loads the associated task data for newly visible tasks,
     * and unloads the associated task data for tasks that are no longer visible.
     */
    public void loadVisibleTaskData() {
        if (!mOverviewStateEnabled || mTaskListChangeId == -1) {
            // Skip loading visible task data if we've already left the overview state, or if the
            // task list hasn't been loaded yet (the task views will not reflect the task list)
            return;
        }

        int centerPageIndex = getPageNearestToCenterOfScreen();
        int numChildren = getChildCount();
        int lower = Math.max(0, centerPageIndex - 2);
        int upper = Math.min(centerPageIndex + 2, numChildren - 1);

        // Update the task data for the in/visible children
        for (int i = 0; i < getTaskViewCount(); i++) {
            TaskView taskView = getTaskViewAt(i);
            Task task = taskView.getTask();
            int index = indexOfChild(taskView);
            boolean visible = lower <= index && index <= upper;
            if (visible) {
                if (task == mTmpRunningTask) {
                    // Skip loading if this is the task that we are animating into
                    continue;
                }
                if (!mHasVisibleTaskData.get(task.key.id)) {
                    taskView.onTaskListVisibilityChanged(true /* visible */);
                }
                mHasVisibleTaskData.put(task.key.id, visible);
            } else {
                if (mHasVisibleTaskData.get(task.key.id)) {
                    taskView.onTaskListVisibilityChanged(false /* visible */);
                }
                mHasVisibleTaskData.delete(task.key.id);
            }
        }
    }

    /**
     * Unloads any associated data from the currently visible tasks
     */
    private void unloadVisibleTaskData() {
        for (int i = 0; i < mHasVisibleTaskData.size(); i++) {
            if (mHasVisibleTaskData.valueAt(i)) {
                TaskView taskView = getTaskView(mHasVisibleTaskData.keyAt(i));
                if (taskView != null) {
                    taskView.onTaskListVisibilityChanged(false /* visible */);
                }
            }
        }
        mHasVisibleTaskData.clear();
    }

    @Override
    public void onHighResLoadingStateChanged(boolean enabled) {
        // Whenever the high res loading state changes, poke each of the visible tasks to see if
        // they want to updated their thumbnail state
        for (int i = 0; i < mHasVisibleTaskData.size(); i++) {
            if (mHasVisibleTaskData.valueAt(i)) {
                TaskView taskView = getTaskView(mHasVisibleTaskData.keyAt(i));
                if (taskView != null) {
                    // Poke the view again, which will trigger it to load high res if the state
                    // is enabled
                    taskView.onTaskListVisibilityChanged(true /* visible */);
                }
            }
        }
    }

    public abstract void startHome();

    /** `true` if there is a +1 space available in overview. */
    public boolean hasRecentsExtraCard() {
        return false;
    }

    public void reset() {
        setCurrentTask(-1);
        mIgnoreResetTaskId = -1;
        mTaskListChangeId = -1;

        mRecentsAnimationController = null;
        mRecentsAnimationTargets = null;

        unloadVisibleTaskData();
        setCurrentPage(0);
        mDwbToastShown = false;
        mActivity.getSystemUiController().updateUiState(UI_STATE_OVERVIEW, 0);
        LayoutUtils.setViewEnabled(mActionsView, true);
        if (mOrientationState.setGestureActive(false)) {
            updateOrientationHandler();
        }
    }

    public @Nullable TaskView getRunningTaskView() {
        return getTaskView(mRunningTaskId);
    }

    public int getRunningTaskIndex() {
        return getTaskIndexForId(mRunningTaskId);
    }

    /**
     * Get the index of the task view whose id matches {@param taskId}.
     * @return -1 if there is no task view for the task id, else the index of the task view.
     */
    public int getTaskIndexForId(int taskId) {
        TaskView tv = getTaskView(taskId);
        return tv == null ? -1 : indexOfChild(tv);
    }

    public int getTaskViewStartIndex() {
        return mTaskViewStartIndex;
    }

    /**
     * Reloads the view if anything in recents changed.
     */
    public void reloadIfNeeded() {
        if (!mModel.isTaskListValid(mTaskListChangeId)) {
            mTaskListChangeId = mModel.getTasks(this::applyLoadPlan);
        }
    }

    /**
     * Called when a gesture from an app is starting.
     */
    public void onGestureAnimationStart(RunningTaskInfo runningTaskInfo) {
        // This needs to be called before the other states are set since it can create the task view
        if (mOrientationState.setGestureActive(true)) {
            updateOrientationHandler();
        }

<<<<<<< HEAD
        showCurrentTask(runningTaskId);
=======
        showCurrentTask(runningTaskInfo);
>>>>>>> f9db9d32
        setEnableFreeScroll(false);
        setEnableDrawingLiveTile(false);
        setRunningTaskHidden(true);
        setRunningTaskIconScaledDown(true);
        mActionsView.updateHiddenFlags(HIDDEN_GESTURE_RUNNING, true);
    }

    /**
     * Called only when a swipe-up gesture from an app has completed. Only called after
     * {@link #onGestureAnimationStart} and {@link #onGestureAnimationEnd()}.
     */
    public void onSwipeUpAnimationSuccess() {
        if (getRunningTaskView() != null) {
            float startProgress = ENABLE_QUICKSTEP_LIVE_TILE.get() && mLiveTileOverlayAttached
                    ? LiveTileOverlay.INSTANCE.cancelIconAnimation()
                    : 0f;
            animateUpRunningTaskIconScale(startProgress);
        }
        setSwipeDownShouldLaunchApp(true);
    }

    private void animateRecentsRotationInPlace(int newRotation) {
        if (mOrientationState.canRecentsActivityRotate()) {
            // Let system take care of the rotation
            return;
        }
        AnimatorSet pa = setRecentsChangedOrientation(true);
        pa.addListener(AnimationSuccessListener.forRunnable(() -> {
            setLayoutRotation(newRotation, mOrientationState.getDisplayRotation());
            mActivity.getDragLayer().recreateControllers();
            updateChildTaskOrientations();
            setRecentsChangedOrientation(false).start();
        }));
        pa.start();
    }

    public AnimatorSet setRecentsChangedOrientation(boolean fadeInChildren) {
        getRunningTaskIndex();
        int runningIndex = getCurrentPage();
        AnimatorSet as = new AnimatorSet();
        for (int i = 0; i < getTaskViewCount(); i++) {
            if (runningIndex == i) {
                continue;
            }
            View taskView = getTaskViewAt(i);
            as.play(ObjectAnimator.ofFloat(taskView, View.ALPHA, fadeInChildren ? 0 : 1));
        }
        return as;
    }


    private void updateChildTaskOrientations() {
        for (int i = 0; i < getTaskViewCount(); i++) {
            getTaskViewAt(i).setOrientationState(mOrientationState);
        }
    }

    /**
     * Called when a gesture from an app has finished.
     */
    public void onGestureAnimationEnd() {
        if (mOrientationState.setGestureActive(false)) {
            updateOrientationHandler();
        }

        setOnScrollChangeListener(null);
        setEnableFreeScroll(true);
        setEnableDrawingLiveTile(true);
        if (!ENABLE_QUICKSTEP_LIVE_TILE.get()) {
            setRunningTaskViewShowScreenshot(true);
        }
        setRunningTaskHidden(false);
        animateUpRunningTaskIconScale();
        animateActionsViewIn();
    }

    /**
     * Returns true if we should add a dummy taskView for the running task id
     */
    protected boolean shouldAddDummyTaskView(RunningTaskInfo runningTaskInfo) {
        return runningTaskInfo != null && getTaskView(runningTaskInfo.taskId) == null;
    }

    /**
     * Creates a task view (if necessary) to represent the task with the {@param runningTaskId}.
     *
     * All subsequent calls to reload will keep the task as the first item until {@link #reset()}
     * is called.  Also scrolls the view to this task.
     */
    public void showCurrentTask(RunningTaskInfo runningTaskInfo) {
        if (shouldAddDummyTaskView(runningTaskInfo)) {
            boolean wasEmpty = getChildCount() == 0;
            // Add an empty view for now until the task plan is loaded and applied
            final TaskView taskView = mTaskViewPool.getView();
            addView(taskView, mTaskViewStartIndex);
            if (wasEmpty) {
                addView(mClearAllButton);
            }
            // The temporary running task is only used for the duration between the start of the
            // gesture and the task list is loaded and applied
            mTmpRunningTask = Task.from(new TaskKey(runningTaskInfo), runningTaskInfo, false);
            taskView.bind(mTmpRunningTask, mOrientationState);

            // Measure and layout immediately so that the scroll values is updated instantly
            // as the user might be quick-switching
            measure(makeMeasureSpec(getMeasuredWidth(), EXACTLY),
                    makeMeasureSpec(getMeasuredHeight(), EXACTLY));
            layout(getLeft(), getTop(), getRight(), getBottom());
        }

        boolean runningTaskTileHidden = mRunningTaskTileHidden;
        setCurrentTask(runningTaskInfo == null ? -1 : runningTaskInfo.taskId);
        setCurrentPage(getRunningTaskIndex());
        setRunningTaskViewShowScreenshot(false);
        setRunningTaskHidden(runningTaskTileHidden);

        // Reload the task list
        mTaskListChangeId = mModel.getTasks(this::applyLoadPlan);
    }

    /**
     * Sets the running task id, cleaning up the old running task if necessary.
     * @param runningTaskId
     */
    public void setCurrentTask(int runningTaskId) {
        if (mRunningTaskId == runningTaskId) {
            return;
        }

        if (mRunningTaskId != -1) {
            // Reset the state on the old running task view
            setRunningTaskIconScaledDown(false);
            setRunningTaskViewShowScreenshot(true);
            setRunningTaskHidden(false);
        }
        mRunningTaskId = runningTaskId;
    }

    /**
     * Hides the tile associated with {@link #mRunningTaskId}
     */
    public void setRunningTaskHidden(boolean isHidden) {
        mRunningTaskTileHidden = isHidden;
        TaskView runningTask = getRunningTaskView();
        if (runningTask != null) {
            runningTask.setStableAlpha(isHidden ? 0 : mContentAlpha);
            if (!isHidden) {
                AccessibilityManagerCompat.sendCustomAccessibilityEvent(runningTask,
                        AccessibilityEvent.TYPE_VIEW_FOCUSED, null);
            }
        }
    }

    private void setRunningTaskViewShowScreenshot(boolean showScreenshot) {
        if (ENABLE_QUICKSTEP_LIVE_TILE.get()) {
            TaskView runningTaskView = getRunningTaskView();
            if (runningTaskView != null) {
                runningTaskView.setShowScreenshot(showScreenshot);
            }
        }
    }

    public void showNextTask() {
        TaskView runningTaskView = getRunningTaskView();
        if (runningTaskView == null) {
            // Launch the first task
            if (getTaskViewCount() > 0) {
                getTaskViewAt(0).launchTask(true);
            }
        } else {
            if (getNextTaskView() != null) {
                getNextTaskView().launchTask(true);
            } else {
                runningTaskView.launchTask(true);
            }
        }
    }

    public void setRunningTaskIconScaledDown(boolean isScaledDown) {
        if (mRunningTaskIconScaledDown != isScaledDown) {
            mRunningTaskIconScaledDown = isScaledDown;
            applyRunningTaskIconScale();
        }
    }

    public boolean isTaskIconScaledDown(TaskView taskView) {
        return mRunningTaskIconScaledDown && getRunningTaskView() == taskView;
    }

    private void applyRunningTaskIconScale() {
        TaskView firstTask = getRunningTaskView();
        if (firstTask != null) {
            firstTask.setIconScaleAndDim(mRunningTaskIconScaledDown ? 0 : 1);
        }
    }

    private void animateActionsViewIn() {
        mActionsView.updateHiddenFlags(HIDDEN_GESTURE_RUNNING, false);
        ObjectAnimator anim = ObjectAnimator.ofFloat(
                mActionsView.getVisibilityAlpha(), MultiValueAlpha.VALUE, 0, 1);
        anim.setDuration(TaskView.SCALE_ICON_DURATION);
        anim.start();
    }

    public void animateUpRunningTaskIconScale() {
        animateUpRunningTaskIconScale(0);
    }

    public void animateUpRunningTaskIconScale(float startProgress) {
        mRunningTaskIconScaledDown = false;
        TaskView firstTask = getRunningTaskView();
        if (firstTask != null) {
            firstTask.animateIconScaleAndDimIntoView();
            firstTask.setIconScaleAnimStartProgress(startProgress);
        }
    }

    private void enableLayoutTransitions() {
        if (mLayoutTransition == null) {
            mLayoutTransition = new LayoutTransition();
            mLayoutTransition.enableTransitionType(LayoutTransition.APPEARING);
            mLayoutTransition.setDuration(ADDITION_TASK_DURATION);
            mLayoutTransition.setStartDelay(LayoutTransition.APPEARING, 0);

            mLayoutTransition.addTransitionListener(new TransitionListener() {
                @Override
                public void startTransition(LayoutTransition transition, ViewGroup viewGroup,
                    View view, int i) {
                }

                @Override
                public void endTransition(LayoutTransition transition, ViewGroup viewGroup,
                    View view, int i) {
                    // When the unpinned task is added, snap to first page and disable transitions
                    if (view instanceof TaskView) {
                        snapToPage(0);
                        disableLayoutTransitions();
                    }

                }
            });
        }
        setLayoutTransition(mLayoutTransition);
    }

    private void disableLayoutTransitions() {
        setLayoutTransition(null);
    }

    public void setSwipeDownShouldLaunchApp(boolean swipeDownShouldLaunchApp) {
        mSwipeDownShouldLaunchApp = swipeDownShouldLaunchApp;
    }

    public boolean shouldSwipeDownLaunchApp() {
        return mSwipeDownShouldLaunchApp;
    }

    public interface PageCallbacks {

        /**
         * Updates the page UI based on scroll params.
         */
        default void onPageScroll(ScrollState scrollState) {}
    }

    public static class ScrollState extends CurveProperties {

        /**
         * The progress from 0 to 1, where 0 is the center
         * of the screen and 1 is the edge of the screen.
         */
        public float linearInterpolation;

        /**
         * The amount by which all the content is scrolled relative to the end of the list.
         */
        public float scrollFromEdge;

        /**
         * Updates linearInterpolation for the provided child position
         */
        public void updateInterpolation(float childStart, int pageSpacing) {
            float pageCenter = childStart + halfPageSize;
            float distanceFromScreenCenter = screenCenter - pageCenter;
            float distanceToReachEdge = halfScreenSize + halfPageSize + pageSpacing;
            linearInterpolation = Math.min(1,
                    Math.abs(distanceFromScreenCenter) / distanceToReachEdge);
        }
    }

    public void setIgnoreResetTask(int taskId) {
        mIgnoreResetTaskId = taskId;
    }

    public void clearIgnoreResetTask(int taskId) {
        if (mIgnoreResetTaskId == taskId) {
            mIgnoreResetTaskId = -1;
        }
    }

    private void addDismissedTaskAnimations(View taskView, long duration, PendingAnimation anim) {
        // Use setFloat instead of setViewAlpha as we want to keep the view visible even when it's
        // alpha is set to 0 so that it can be recycled in the view pool properly
        anim.setFloat(taskView, VIEW_ALPHA, 0, ACCEL_2);
        FloatProperty<View> secondaryViewTranslate =
            mOrientationHandler.getSecondaryViewTranslate();
        int secondaryTaskDimension = mOrientationHandler.getSecondaryDimension(taskView);
        int verticalFactor = mOrientationHandler.getTaskDismissDirectionFactor();

        ResourceProvider rp = DynamicResource.provider(mActivity);
        SpringProperty sp = new SpringProperty(SpringProperty.FLAG_CAN_SPRING_ON_START)
                .setDampingRatio(rp.getFloat(R.dimen.dismiss_task_trans_y_damping_ratio))
                .setStiffness(rp.getFloat(R.dimen.dismiss_task_trans_y_stiffness));

        anim.add(ObjectAnimator.ofFloat(taskView, secondaryViewTranslate,
                verticalFactor * secondaryTaskDimension).setDuration(duration), LINEAR, sp);
    }

    private void removeTask(TaskView taskView, int index, EndState endState) {
        if (taskView.getTask() != null) {
            ActivityManagerWrapper.getInstance().removeTask(taskView.getTask().key.id);
            ComponentKey compKey = TaskUtils.getLaunchComponentKeyForTask(taskView.getTask().key);
            mActivity.getUserEventDispatcher().logTaskLaunchOrDismiss(
                    endState.logAction, Direction.UP, index, compKey);
            mActivity.getStatsLogManager().logger().withItemInfo(taskView.getItemInfo())
                    .log(LAUNCHER_TASK_DISMISS_SWIPE_UP);
        }
    }

    public PendingAnimation createTaskDismissAnimation(TaskView taskView, boolean animateTaskView,
            boolean shouldRemoveTask, long duration) {
        if (mPendingAnimation != null) {
            mPendingAnimation.finish(false, Touch.SWIPE);
        }
        PendingAnimation anim = new PendingAnimation(duration);

        int count = getPageCount();
        if (count == 0) {
            return anim;
        }

        int[] oldScroll = new int[count];
        int[] newScroll = new int[count];
        getPageScrolls(oldScroll, false, SIMPLE_SCROLL_LOGIC);
        getPageScrolls(newScroll, false, (v) -> v.getVisibility() != GONE && v != taskView);
        int taskCount = getTaskViewCount();
        int scrollDiffPerPage = 0;
        if (count > 1) {
            scrollDiffPerPage = Math.abs(oldScroll[1] - oldScroll[0]);
        }
        int draggedIndex = indexOfChild(taskView);

        boolean needsCurveUpdates = false;
        for (int i = 0; i < count; i++) {
            View child = getChildAt(i);
            if (child == taskView) {
                if (animateTaskView) {
                    addDismissedTaskAnimations(taskView, duration, anim);
                }
            } else {
                // If we just take newScroll - oldScroll, everything to the right of dragged task
                // translates to the left. We need to offset this in some cases:
                // - In RTL, add page offset to all pages, since we want pages to move to the right
                // Additionally, add a page offset if:
                // - Current page is rightmost page (leftmost for RTL)
                // - Dragging an adjacent page on the left side (right side for RTL)
                int offset = mIsRtl ? scrollDiffPerPage : 0;
                if (mCurrentPage == draggedIndex) {
                    int lastPage = taskCount - 1;
                    if (mCurrentPage == lastPage) {
                        offset += mIsRtl ? -scrollDiffPerPage : scrollDiffPerPage;
                    }
                } else {
                    // Dragging an adjacent page.
                    int negativeAdjacent = mCurrentPage - 1; // (Right in RTL, left in LTR)
                    if (draggedIndex == negativeAdjacent) {
                        offset += mIsRtl ? -scrollDiffPerPage : scrollDiffPerPage;
                    }
                }
                int scrollDiff = newScroll[i] - oldScroll[i] + offset;
                if (scrollDiff != 0) {
                    Property translationProperty = mOrientationHandler.getPrimaryViewTranslate();

                    ResourceProvider rp = DynamicResource.provider(mActivity);
                    SpringProperty sp = new SpringProperty(SpringProperty.FLAG_CAN_SPRING_ON_END)
                            .setDampingRatio(
                                    rp.getFloat(R.dimen.dismiss_task_trans_x_damping_ratio))
                            .setStiffness(rp.getFloat(R.dimen.dismiss_task_trans_x_stiffness));
                    anim.add(ObjectAnimator.ofFloat(child, translationProperty, scrollDiff)
                            .setDuration(duration), ACCEL, sp);
                    needsCurveUpdates = true;
                }
            }
        }

        if (needsCurveUpdates) {
            anim.addOnFrameCallback(this::updateCurveProperties);
        }

        // Add a tiny bit of translation Z, so that it draws on top of other views
        if (animateTaskView) {
            taskView.setTranslationZ(0.1f);
        }

        mPendingAnimation = anim;
        mPendingAnimation.addEndListener(new Consumer<EndState>() {
            @Override
            public void accept(EndState endState) {
                if (ENABLE_QUICKSTEP_LIVE_TILE.get() &&
                        taskView.isRunningTask() && endState.isSuccess) {
                    finishRecentsAnimation(true /* toHome */, () -> onEnd(endState));
                } else {
                    onEnd(endState);
                }
            }

            @SuppressWarnings("WrongCall")
            private void onEnd(EndState endState) {
                if (endState.isSuccess) {
                    if (shouldRemoveTask) {
                        removeTask(taskView, draggedIndex, endState);
                    }

                    int pageToSnapTo = mCurrentPage;
                    if (draggedIndex < pageToSnapTo ||
                            pageToSnapTo == (getTaskViewCount() - 1)) {
                        pageToSnapTo -= 1;
                    }
                    removeViewInLayout(taskView);

                    if (getTaskViewCount() == 0) {
                        removeViewInLayout(mClearAllButton);
                        startHome();
                    } else {
                        snapToPageImmediately(pageToSnapTo);
                    }
                    // Update the layout synchronously so that the position of next view is
                    // immediately available.
                    onLayout(false /*  changed */, getLeft(), getTop(), getRight(), getBottom());
                }
                resetTaskVisuals();
                mPendingAnimation = null;
            }
        });
        return anim;
    }

    public PendingAnimation createAllTasksDismissAnimation(long duration) {
        if (FeatureFlags.IS_STUDIO_BUILD && mPendingAnimation != null) {
            throw new IllegalStateException("Another pending animation is still running");
        }
        PendingAnimation anim = new PendingAnimation(duration);

        int count = getTaskViewCount();
        for (int i = 0; i < count; i++) {
            addDismissedTaskAnimations(getTaskViewAt(i), duration, anim);
        }

        mPendingAnimation = anim;
        mPendingAnimation.addEndListener((endState) -> {
            if (endState.isSuccess) {
                // Remove all the task views now
                ActivityManagerWrapper.getInstance().removeAllRecentTasks();
                removeTasksViewsAndClearAllButton();
                startHome();
            }
            mPendingAnimation = null;
        });
        return anim;
    }

    private boolean snapToPageRelative(int pageCount, int delta, boolean cycle) {
        if (pageCount == 0) {
            return false;
        }
        final int newPageUnbound = getNextPage() + delta;
        if (!cycle && (newPageUnbound < 0 || newPageUnbound >= pageCount)) {
            return false;
        }
        snapToPage((newPageUnbound + pageCount) % pageCount);
        getChildAt(getNextPage()).requestFocus();
        return true;
    }

    protected void runDismissAnimation(PendingAnimation pendingAnim) {
        AnimatorPlaybackController controller = pendingAnim.createPlaybackController();
        controller.dispatchOnStart();
        controller.setEndAction(() -> pendingAnim.finish(true, Touch.SWIPE));
        controller.getAnimationPlayer().setInterpolator(FAST_OUT_SLOW_IN);
        controller.start();
    }

    public void dismissTask(TaskView taskView, boolean animateTaskView, boolean removeTask) {
        runDismissAnimation(createTaskDismissAnimation(taskView, animateTaskView, removeTask,
                DISMISS_TASK_DURATION));
    }

    @SuppressWarnings("unused")
    private void dismissAllTasks(View view) {
        runDismissAnimation(createAllTasksDismissAnimation(DISMISS_TASK_DURATION));
        mActivity.getUserEventDispatcher().logActionOnControl(TAP, CLEAR_ALL_BUTTON);
    }

    private void dismissCurrentTask() {
        TaskView taskView = getNextPageTaskView();
        if (taskView != null) {
            dismissTask(taskView, true /*animateTaskView*/, true /*removeTask*/);
        }
    }

    @Override
    public boolean dispatchKeyEvent(KeyEvent event) {
        if (event.getAction() == KeyEvent.ACTION_DOWN) {
            switch (event.getKeyCode()) {
                case KeyEvent.KEYCODE_TAB:
                    return snapToPageRelative(getTaskViewCount(), event.isShiftPressed() ? -1 : 1,
                            event.isAltPressed() /* cycle */);
                case KeyEvent.KEYCODE_DPAD_RIGHT:
                    return snapToPageRelative(getPageCount(), mIsRtl ? -1 : 1, false /* cycle */);
                case KeyEvent.KEYCODE_DPAD_LEFT:
                    return snapToPageRelative(getPageCount(), mIsRtl ? 1 : -1, false /* cycle */);
                case KeyEvent.KEYCODE_DEL:
                case KeyEvent.KEYCODE_FORWARD_DEL:
                    dismissCurrentTask();
                    return true;
                case KeyEvent.KEYCODE_NUMPAD_DOT:
                    if (event.isAltPressed()) {
                        // Numpad DEL pressed while holding Alt.
                        dismissCurrentTask();
                        return true;
                    }
            }
        }
        return super.dispatchKeyEvent(event);
    }

    @Override
    protected void onFocusChanged(boolean gainFocus, int direction,
            @Nullable Rect previouslyFocusedRect) {
        super.onFocusChanged(gainFocus, direction, previouslyFocusedRect);
        if (gainFocus && getChildCount() > 0) {
            switch (direction) {
                case FOCUS_FORWARD:
                    setCurrentPage(0);
                    break;
                case FOCUS_BACKWARD:
                case FOCUS_RIGHT:
                case FOCUS_LEFT:
                    setCurrentPage(getChildCount() - 1);
                    break;
            }
        }
    }

    public float getContentAlpha() {
        return mContentAlpha;
    }

    public void setContentAlpha(float alpha) {
        if (alpha == mContentAlpha) {
            return;
        }
        alpha = Utilities.boundToRange(alpha, 0, 1);
        mContentAlpha = alpha;
        for (int i = getTaskViewCount() - 1; i >= 0; i--) {
            TaskView child = getTaskViewAt(i);
            if (!mRunningTaskTileHidden || child.getTask().key.id != mRunningTaskId) {
                child.setStableAlpha(alpha);
            }
        }
        mClearAllButton.setContentAlpha(mContentAlpha);
        int alphaInt = Math.round(alpha * 255);
        mEmptyMessagePaint.setAlpha(alphaInt);
        mEmptyIcon.setAlpha(alphaInt);
        mActionsView.getContentAlpha().setValue(mContentAlpha);

        if (alpha > 0) {
            setVisibility(VISIBLE);
        } else if (!mFreezeViewVisibility) {
            setVisibility(GONE);
        }
    }

    /**
     * Freezes the view visibility change. When frozen, the view will not change its visibility
     * to gone due to alpha changes.
     */
    public void setFreezeViewVisibility(boolean freezeViewVisibility) {
        if (mFreezeViewVisibility != freezeViewVisibility) {
            mFreezeViewVisibility = freezeViewVisibility;
            if (!mFreezeViewVisibility) {
                setVisibility(mContentAlpha > 0 ? VISIBLE : GONE);
            }
        }
    }

    @Override
    public void setVisibility(int visibility) {
        super.setVisibility(visibility);
        if (mActionsView != null) {
            mActionsView.updateHiddenFlags(HIDDEN_NO_RECENTS, visibility != VISIBLE);
            if (visibility != VISIBLE) {
                mActionsView.updateDisabledFlags(OverviewActionsView.DISABLED_SCROLLING, false);
            }
        }
    }

    @Override
    protected void onConfigurationChanged(Configuration newConfig) {
        super.onConfigurationChanged(newConfig);
        if (mOrientationState.setActivityConfiguration(newConfig)) {
            updateOrientationHandler();
        }
    }

    public void setLayoutRotation(int touchRotation, int displayRotation) {
        if (mOrientationState.update(touchRotation, displayRotation)) {
            updateOrientationHandler();
        }
    }

    private void updateOrientationHandler() {
        mOrientationHandler = mOrientationState.getOrientationHandler();
        mIsRtl = mOrientationHandler.getRecentsRtlSetting(getResources());
        setLayoutDirection(mIsRtl
                ? View.LAYOUT_DIRECTION_RTL
                : View.LAYOUT_DIRECTION_LTR);
        mClearAllButton.setLayoutDirection(mIsRtl
                ? View.LAYOUT_DIRECTION_LTR
                : View.LAYOUT_DIRECTION_RTL);
        mClearAllButton.setRotation(mOrientationHandler.getDegreesRotated());
        mActivity.getDragLayer().recreateControllers();
        boolean isInLandscape = mOrientationState.getTouchRotation() != ROTATION_0
                || mOrientationState.getRecentsActivityRotation() != ROTATION_0;
        mActionsView.updateHiddenFlags(HIDDEN_NON_ZERO_ROTATION,
                !mOrientationState.canRecentsActivityRotate() && isInLandscape);
        updateChildTaskOrientations();
        resetPaddingFromTaskSize();
        requestLayout();
        // Reapply the current page to update page scrolls.
        setCurrentPage(mCurrentPage);
    }

    public RecentsOrientedState getPagedViewOrientedState() {
        return mOrientationState;
    }

    public PagedOrientationHandler getPagedOrientationHandler() {
        return mOrientationHandler;
    }

    @Nullable
    public TaskView getNextTaskView() {
        return getTaskViewAtByAbsoluteIndex(getRunningTaskIndex() + 1);
    }

    @Nullable
    public TaskView getCurrentPageTaskView() {
        return getTaskViewAtByAbsoluteIndex(getCurrentPage());
    }

    @Nullable
    public TaskView getNextPageTaskView() {
        return getTaskViewAtByAbsoluteIndex(getNextPage());
    }

    @Nullable
    public TaskView getTaskViewNearestToCenterOfScreen() {
        return getTaskViewAtByAbsoluteIndex(getPageNearestToCenterOfScreen());
    }

    /**
     * Returns null instead of indexOutOfBoundsError when index is not in range
     */
    @Nullable
    public TaskView getTaskViewAt(int index) {
        return getTaskViewAtByAbsoluteIndex(index + mTaskViewStartIndex);
    }

    @Nullable
    private TaskView getTaskViewAtByAbsoluteIndex(int index) {
        if (index < getChildCount() && index >= 0) {
            View child = getChildAt(index);
            return child instanceof TaskView ? (TaskView) child : null;
        }
        return null;
    }

    public void setOnEmptyMessageUpdatedListener(OnEmptyMessageUpdatedListener listener) {
        mOnEmptyMessageUpdatedListener = listener;
    }

    public void updateEmptyMessage() {
        boolean isEmpty = getTaskViewCount() == 0;
        boolean hasSizeChanged = mLastMeasureSize.x != getWidth()
                || mLastMeasureSize.y != getHeight();
        if (isEmpty == mShowEmptyMessage && !hasSizeChanged) {
            return;
        }
        setContentDescription(isEmpty ? mEmptyMessage : "");
        mShowEmptyMessage = isEmpty;
        updateEmptyStateUi(hasSizeChanged);
        invalidate();

        if (mOnEmptyMessageUpdatedListener != null) {
            mOnEmptyMessageUpdatedListener.onEmptyMessageUpdated(mShowEmptyMessage);
        }
    }

    @Override
    protected void onLayout(boolean changed, int left, int top, int right, int bottom) {
        super.onLayout(changed, left, top, right, bottom);

        updateEmptyStateUi(changed);

        // Update the pivots such that when the task is scaled, it fills the full page
        getTaskSize(mTempRect);
        getPagedViewOrientedState().getFullScreenScaleAndPivot(
                mTempRect, mActivity.getDeviceProfile(), mTempPointF);
        setPivotX(mTempPointF.x);
        setPivotY(mTempPointF.y);
        setTaskModalness(mTaskModalness);
        updatePageOffsets();
        setImportantForAccessibility(isModal() ? IMPORTANT_FOR_ACCESSIBILITY_NO
                : IMPORTANT_FOR_ACCESSIBILITY_AUTO);
    }

    private void updatePageOffsets() {
        float offset = mAdjacentPageOffset * getWidth();
        float modalOffset = ACCEL_0_75.getInterpolation(mTaskModalness) * getWidth();
        if (mIsRtl) {
            offset = -offset;
            modalOffset = -modalOffset;
        }
        int count = getChildCount();

        TaskView runningTask = mRunningTaskId == -1 || !mRunningTaskTileHidden
                ? null : getTaskView(mRunningTaskId);
        int midPoint = runningTask == null ? -1 : indexOfChild(runningTask);
        int currentPage = getCurrentPage();

        for (int i = 0; i < count; i++) {
            float translation = i == midPoint ? 0 : (i < midPoint ? -offset : offset);
            float modalTranslation =
                    i == currentPage ? 0 : (i < currentPage ? -modalOffset : modalOffset);
            getChildAt(i).setTranslationX(translation + modalTranslation);
        }
        updateCurveProperties();
    }

    /**
     * TODO: Do not assume motion across X axis for adjacent page
     */
    public float getPageOffsetScale() {
        return Math.max(getWidth(), 1);
    }

    /**
     * Resets the visuals when exit modal state.
     */
    public void resetModalVisuals() {
        TaskView taskView = getCurrentPageTaskView();
        if (taskView != null) {
            taskView.getThumbnail().getTaskOverlay().resetModalVisuals();
        }
    }

    private void updateDeadZoneRects() {
        // Get the deadzone rect surrounding the clear all button to not dismiss overview to home
        mClearAllButtonDeadZoneRect.setEmpty();
        if (mClearAllButton.getWidth() > 0) {
            int verticalMargin = getResources()
                    .getDimensionPixelSize(R.dimen.recents_clear_all_deadzone_vertical_margin);
            mClearAllButton.getHitRect(mClearAllButtonDeadZoneRect);
            mClearAllButtonDeadZoneRect.inset(-getPaddingRight() / 2, -verticalMargin);
        }

        // Get the deadzone rect between the task views
        mTaskViewDeadZoneRect.setEmpty();
        int count = getTaskViewCount();
        if (count > 0) {
            final View taskView = getTaskViewAt(0);
            getTaskViewAt(count - 1).getHitRect(mTaskViewDeadZoneRect);
            mTaskViewDeadZoneRect.union(taskView.getLeft(), taskView.getTop(), taskView.getRight(),
                    taskView.getBottom());
        }
    }

    private void updateEmptyStateUi(boolean sizeChanged) {
        boolean hasValidSize = getWidth() > 0 && getHeight() > 0;
        if (sizeChanged && hasValidSize) {
            mEmptyTextLayout = null;
            mLastMeasureSize.set(getWidth(), getHeight());
        }

        if (mShowEmptyMessage && hasValidSize && mEmptyTextLayout == null) {
            int availableWidth = mLastMeasureSize.x - mEmptyMessagePadding - mEmptyMessagePadding;
            mEmptyTextLayout = StaticLayout.Builder.obtain(mEmptyMessage, 0, mEmptyMessage.length(),
                    mEmptyMessagePaint, availableWidth)
                    .setAlignment(Layout.Alignment.ALIGN_CENTER)
                    .build();
            int totalHeight = mEmptyTextLayout.getHeight()
                    + mEmptyMessagePadding + mEmptyIcon.getIntrinsicHeight();

            int top = (mLastMeasureSize.y - totalHeight) / 2;
            int left = (mLastMeasureSize.x - mEmptyIcon.getIntrinsicWidth()) / 2;
            mEmptyIcon.setBounds(left, top, left + mEmptyIcon.getIntrinsicWidth(),
                    top + mEmptyIcon.getIntrinsicHeight());
        }
    }

    @Override
    protected boolean verifyDrawable(Drawable who) {
        return super.verifyDrawable(who) || (mShowEmptyMessage && who == mEmptyIcon);
    }

    protected void maybeDrawEmptyMessage(Canvas canvas) {
        if (mShowEmptyMessage && mEmptyTextLayout != null) {
            // Offset to center in the visible (non-padded) part of RecentsView
            mTempRect.set(mInsets.left + getPaddingLeft(), mInsets.top + getPaddingTop(),
                    mInsets.right + getPaddingRight(), mInsets.bottom + getPaddingBottom());
            canvas.save();
            canvas.translate(getScrollX() + (mTempRect.left - mTempRect.right) / 2,
                    (mTempRect.top - mTempRect.bottom) / 2);
            mEmptyIcon.draw(canvas);
            canvas.translate(mEmptyMessagePadding,
                    mEmptyIcon.getBounds().bottom + mEmptyMessagePadding);
            mEmptyTextLayout.draw(canvas);
            canvas.restore();
        }
    }

    /**
     * Animate adjacent tasks off screen while scaling up.
     *
     * If launching one of the adjacent tasks, parallax the center task and other adjacent task
     * to the right.
     */
    public AnimatorSet createAdjacentPageAnimForTaskLaunch(TaskView tv) {
        AnimatorSet anim = new AnimatorSet();

        int taskIndex = indexOfChild(tv);
        int centerTaskIndex = getCurrentPage();
        boolean launchingCenterTask = taskIndex == centerTaskIndex;

        float toScale = getMaxScaleForFullScreen();
        if (launchingCenterTask) {
            RecentsView recentsView = tv.getRecentsView();
            anim.play(ObjectAnimator.ofFloat(recentsView, SCALE_PROPERTY, toScale));
            anim.play(ObjectAnimator.ofFloat(recentsView, FULLSCREEN_PROGRESS, 1));
        } else {
            // We are launching an adjacent task, so parallax the center and other adjacent task.
            float displacementX = tv.getWidth() * (toScale - tv.getCurveScale());
            anim.play(ObjectAnimator.ofFloat(getPageAt(centerTaskIndex), TRANSLATION_X,
                    mIsRtl ? -displacementX : displacementX));

            int otherAdjacentTaskIndex = centerTaskIndex + (centerTaskIndex - taskIndex);
            if (otherAdjacentTaskIndex >= 0 && otherAdjacentTaskIndex < getPageCount()) {
                anim.play(new PropertyListBuilder()
                        .translationX(mIsRtl ? -displacementX : displacementX)
                        .scale(1)
                        .build(getPageAt(otherAdjacentTaskIndex)));
            }
        }
        return anim;
    }

    /**
     * Returns the scale up required on the view, so that it coves the screen completely
     */
    public float getMaxScaleForFullScreen() {
        getTaskSize(mTempRect);
        return getPagedViewOrientedState().getFullScreenScaleAndPivot(
                mTempRect, mActivity.getDeviceProfile(), mTempPointF);
    }

    public PendingAnimation createTaskLaunchAnimation(
            TaskView tv, long duration, Interpolator interpolator) {
        if (FeatureFlags.IS_STUDIO_BUILD && mPendingAnimation != null) {
            throw new IllegalStateException("Another pending animation is still running");
        }

        int count = getTaskViewCount();
        if (count == 0) {
            return new PendingAnimation(duration);
        }

        int targetSysUiFlags = tv.getThumbnail().getSysUiStatusNavFlags();
        final boolean[] passedOverviewThreshold = new boolean[] {false};
        ValueAnimator progressAnim = ValueAnimator.ofFloat(0, 1);
        progressAnim.addUpdateListener(animator -> {
            // Once we pass a certain threshold, update the sysui flags to match the target
            // tasks' flags
            mActivity.getSystemUiController().updateUiState(UI_STATE_OVERVIEW,
                    animator.getAnimatedFraction() > UPDATE_SYSUI_FLAGS_THRESHOLD
                            ? targetSysUiFlags
                            : 0);

            onTaskLaunchAnimationUpdate(animator.getAnimatedFraction(), tv);

            // Passing the threshold from taskview to fullscreen app will vibrate
            final boolean passed = animator.getAnimatedFraction() >=
                    SUCCESS_TRANSITION_PROGRESS;
            if (passed != passedOverviewThreshold[0]) {
                passedOverviewThreshold[0] = passed;
                performHapticFeedback(HapticFeedbackConstants.VIRTUAL_KEY,
                        HapticFeedbackConstants.FLAG_IGNORE_VIEW_SETTING);
            }
        });

        AnimatorSet anim = createAdjacentPageAnimForTaskLaunch(tv);

        DepthController depthController = getDepthController();
        if (depthController != null) {
            ObjectAnimator depthAnimator = ObjectAnimator.ofFloat(depthController, DEPTH,
                    BACKGROUND_APP.getDepth(mActivity));
            anim.play(depthAnimator);
        }
        anim.play(progressAnim);
        anim.setInterpolator(interpolator);

        mPendingAnimation = new PendingAnimation(duration);
        mPendingAnimation.add(anim);
        mPendingAnimation.addEndListener((endState) -> {
            if (endState.isSuccess) {
                Consumer<Boolean> onLaunchResult = (result) -> {
                    onTaskLaunchAnimationEnd(result);
                    if (!result) {
                        tv.notifyTaskLaunchFailed(TAG);
                    }
                };
                tv.launchTask(false, onLaunchResult, getHandler());
                Task task = tv.getTask();
                if (task != null) {
                    mActivity.getUserEventDispatcher().logTaskLaunchOrDismiss(
                            endState.logAction, Direction.DOWN, indexOfChild(tv),
                            TaskUtils.getLaunchComponentKeyForTask(task.key));
                    mActivity.getStatsLogManager().logger().withItemInfo(tv.getItemInfo())
                            .log(LAUNCHER_TASK_LAUNCH_SWIPE_DOWN);
                }
            } else {
                onTaskLaunchAnimationEnd(false);
            }
            mPendingAnimation = null;
        });
        return mPendingAnimation;
    }

    protected void onTaskLaunchAnimationUpdate(float progress, TaskView tv) {
    }

    protected void onTaskLaunchAnimationEnd(boolean success) {
        if (success) {
            resetTaskVisuals();
        }
    }

    @Override
    protected void notifyPageSwitchListener(int prevPage) {
        super.notifyPageSwitchListener(prevPage);
        loadVisibleTaskData();
        updateEnabledOverlays();
    }

    @Override
    protected String getCurrentPageDescription() {
        return "";
    }

    @Override
    public void addChildrenForAccessibility(ArrayList<View> outChildren) {
        // Add children in reverse order
        for (int i = getChildCount() - 1; i >= 0; --i) {
            outChildren.add(getChildAt(i));
        }
    }

    @Override
    public void onInitializeAccessibilityNodeInfo(AccessibilityNodeInfo info) {
        super.onInitializeAccessibilityNodeInfo(info);
        final AccessibilityNodeInfo.CollectionInfo
                collectionInfo = AccessibilityNodeInfo.CollectionInfo.obtain(
                1, getTaskViewCount(), false,
                AccessibilityNodeInfo.CollectionInfo.SELECTION_MODE_NONE);
        info.setCollectionInfo(collectionInfo);
    }

    @Override
    public void onInitializeAccessibilityEvent(AccessibilityEvent event) {
        super.onInitializeAccessibilityEvent(event);

        final int taskViewCount = getTaskViewCount();
        event.setScrollable(taskViewCount > 0);

        if (event.getEventType() == AccessibilityEvent.TYPE_VIEW_SCROLLED) {
            final int[] visibleTasks = getVisibleChildrenRange();
            event.setFromIndex(taskViewCount - visibleTasks[1]);
            event.setToIndex(taskViewCount - visibleTasks[0]);
            event.setItemCount(taskViewCount);
        }
    }

    @Override
    public CharSequence getAccessibilityClassName() {
        // To hear position-in-list related feedback from Talkback.
        return ListView.class.getName();
    }

    @Override
    protected boolean isPageOrderFlipped() {
        return true;
    }

    public void setEnableDrawingLiveTile(boolean enableDrawingLiveTile) {
        mEnableDrawingLiveTile = enableDrawingLiveTile;
    }

    public void redrawLiveTile(boolean mightNeedToRefill) { }

    // TODO: To be removed in a follow up CL
    public void setRecentsAnimationTargets(RecentsAnimationController recentsAnimationController,
            RecentsAnimationTargets recentsAnimationTargets) {
        mRecentsAnimationController = recentsAnimationController;
        mRecentsAnimationTargets = recentsAnimationTargets;
    }

    public void setLiveTileOverlayAttached(boolean liveTileOverlayAttached) {
        mLiveTileOverlayAttached = liveTileOverlayAttached;
    }

    public void updateLiveTileIcon(Drawable icon) {
        if (mLiveTileOverlayAttached) {
            LiveTileOverlay.INSTANCE.setIcon(icon);
        }
    }

    public void finishRecentsAnimation(boolean toRecents, Runnable onFinishComplete) {
        if (mRecentsAnimationController == null) {
            if (onFinishComplete != null) {
                onFinishComplete.run();
            }
            return;
        }

        mRecentsAnimationController.finish(toRecents, () -> {
            if (onFinishComplete != null) {
                onFinishComplete.run();
                // After we finish the recents animation, the current task id should be correctly
                // reset so that when the task is launched from Overview later, it goes through the
                // flow of starting a new task instead of finishing recents animation to app. A
                // typical example of this is (1) user swipes up from app to Overview (2) user
                // taps on QSB (3) user goes back to Overview and launch the most recent task.
                setCurrentTask(-1);
            }
        });
    }

    public void setDisallowScrollToClearAll(boolean disallowScrollToClearAll) {
        if (mDisallowScrollToClearAll != disallowScrollToClearAll) {
            mDisallowScrollToClearAll = disallowScrollToClearAll;
            updateMinAndMaxScrollX();
        }
    }

    @Override
    protected int computeMinScroll() {
        if (getTaskViewCount() > 0) {
            if (mDisallowScrollToClearAll) {
                // We aren't showing the clear all button,
                // so use the leftmost task as the min scroll.
                if (mIsRtl) {
                    return getScrollForPage(indexOfChild(getTaskViewAt(getTaskViewCount() - 1)));
                }
                return getScrollForPage(mTaskViewStartIndex);
            }
            if (mIsRtl) {
                return getScrollForPage(indexOfChild(getTaskViewAt(getTaskViewCount() - 1)) + 1);
            }
            return getScrollForPage(mTaskViewStartIndex);
        }
        return super.computeMinScroll();
    }

    @Override
    protected int computeMaxScroll() {
        if (getTaskViewCount() > 0) {
            if (mDisallowScrollToClearAll) {
                // We aren't showing the clear all button,
                // so use the rightmost task as the min scroll.
                if (mIsRtl) {
                    return getScrollForPage(mTaskViewStartIndex);
                }
                return getScrollForPage(indexOfChild(getTaskViewAt(getTaskViewCount() - 1)));
            }
            if (mIsRtl) {
                return getScrollForPage(mTaskViewStartIndex);
            }
            return getScrollForPage(indexOfChild(getTaskViewAt(getTaskViewCount() - 1)) + 1);
        }
        return super.computeMaxScroll();
    }

    public ClearAllButton getClearAllButton() {
        return mClearAllButton;
    }

    @Override
    protected boolean onOverscroll(int amount) {
        // overscroll should only be accepted on -1 direction (for clear all button)
        if ((amount > 0 && !mIsRtl) || (amount < 0 && mIsRtl)) return false;
        return super.onOverscroll(amount);
    }

    /**
     * @return How many pixels the running task is offset on the currently laid out dominant axis.
     */
    public int getScrollOffset() {
        return getScrollOffset(getRunningTaskIndex());
    }

    /**
     * @return How many pixels the page is offset on the currently laid out dominant axis.
     */
    public int getScrollOffset(int pageIndex) {
        if (pageIndex == -1) {
            return 0;
        }
        return getScrollForPage(pageIndex) - mOrientationHandler.getPrimaryScroll(this);
    }

    public Consumer<MotionEvent> getEventDispatcher(float navbarRotation) {
        float degreesRotated;
        if (navbarRotation == 0) {
            degreesRotated = mOrientationHandler.getDegreesRotated();
        } else {
            degreesRotated = -navbarRotation;
        }
        if (degreesRotated == 0) {
            return super::onTouchEvent;
        }

        // At this point the event coordinates have already been transformed, so we need to
        // undo that transformation since PagedView also accommodates for the transformation via
        // PagedOrientationHandler
        return e -> {
            if (navbarRotation != 0
                    && mOrientationState.isMultipleOrientationSupportedByDevice()
                    && !mOrientationState.getOrientationHandler().isLayoutNaturalToLauncher()) {
                mOrientationState.flipVertical(e);
                super.onTouchEvent(e);
                mOrientationState.flipVertical(e);
                return;
            }
            mOrientationState.transformEvent(-degreesRotated, e, true);
            super.onTouchEvent(e);
            mOrientationState.transformEvent(-degreesRotated, e, false);
        };
    }

    public TransformParams getLiveTileParams(
            boolean mightNeedToRefill) {
        return null;
    }

    private void updateEnabledOverlays() {
        int overlayEnabledPage = mOverlayEnabled ? getNextPage() : -1;
        int taskCount = getTaskViewCount();
        for (int i = mTaskViewStartIndex; i < mTaskViewStartIndex + taskCount; i++) {
            getTaskViewAtByAbsoluteIndex(i).setOverlayEnabled(i == overlayEnabledPage);
        }
    }

    public void setOverlayEnabled(boolean overlayEnabled) {
        if (mOverlayEnabled != overlayEnabled) {
            mOverlayEnabled = overlayEnabled;
            updateEnabledOverlays();
        }
    }

    /** If it's in the live tile mode, switch the running task into screenshot mode. */
    public void switchToScreenshot(ThumbnailData thumbnailData, Runnable onFinishRunnable) {
        TaskView taskView = getRunningTaskView();
        if (taskView != null) {
            taskView.setShowScreenshot(true);
            if (thumbnailData != null) {
                taskView.getThumbnail().setThumbnail(taskView.getTask(), thumbnailData);
            } else {
                taskView.getThumbnail().refresh();
            }
            ViewUtils.postDraw(taskView, onFinishRunnable);
        } else {
            onFinishRunnable.run();
        }
    }

    /**
     * The current task is fully modal (modalness = 1) when it is shown on its own in a modal
     * way. Modalness 0 means the task is shown in context with all the other tasks.
     */
    private void setTaskModalness(float modalness) {
        mTaskModalness = modalness;
        updatePageOffsets();
        if (getCurrentPageTaskView() != null) {
            getCurrentPageTaskView().setModalness(modalness);
        }
        // Only show actions view when it's modal for in-place landscape mode.
        boolean inPlaceLandscape = !mOrientationState.canRecentsActivityRotate()
                && mOrientationState.getTouchRotation() != ROTATION_0;
        mActionsView.updateHiddenFlags(HIDDEN_NON_ZERO_ROTATION, modalness < 1 && inPlaceLandscape);
    }

    @Nullable
    protected DepthController getDepthController() {
        return null;
    }

    @Override
    public void onSecondaryWindowBoundsChanged() {
        // Invalidate the task view size
        setInsets(mInsets);
        requestLayout();
    }

    /**
     * Enables or disables modal state for RecentsView
     * @param isModalState
     */
    public void setModalStateEnabled(boolean isModalState) { }

    public BaseActivityInterface getSizeStrategy() {
        return mSizeStrategy;
    }

    /**
     * Used to register callbacks for when our empty message state changes.
     *
     * @see #setOnEmptyMessageUpdatedListener(OnEmptyMessageUpdatedListener)
     * @see #updateEmptyMessage()
     */
    public interface OnEmptyMessageUpdatedListener {
        /** @param isEmpty Whether RecentsView is empty (i.e. has no children) */
        void onEmptyMessageUpdated(boolean isEmpty);
    }

    private static class PinnedStackAnimationListener<T extends BaseActivity> extends
            IPinnedStackAnimationListener.Stub {
        private T mActivity;

        public void setActivity(T activity) {
            mActivity = activity;
        }

        @Override
        public void onPinnedStackAnimationStarted() {
            // Needed for activities that auto-enter PiP, which will not trigger a remote
            // animation to be created
            mActivity.clearForceInvisibleFlag(STATE_HANDLER_INVISIBILITY_FLAGS);
        }
    }
}<|MERGE_RESOLUTION|>--- conflicted
+++ resolved
@@ -1046,11 +1046,7 @@
             updateOrientationHandler();
         }
 
-<<<<<<< HEAD
-        showCurrentTask(runningTaskId);
-=======
         showCurrentTask(runningTaskInfo);
->>>>>>> f9db9d32
         setEnableFreeScroll(false);
         setEnableDrawingLiveTile(false);
         setRunningTaskHidden(true);
